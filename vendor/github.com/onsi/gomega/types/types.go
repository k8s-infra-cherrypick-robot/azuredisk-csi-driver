package types

import (
	"context"
	"time"
)

type GomegaFailHandler func(message string, callerSkip ...int)

// A simple *testing.T interface wrapper
type GomegaTestingT interface {
	Helper()
	Fatalf(format string, args ...interface{})
}

// Gomega represents an object that can perform synchronous and assynchronous assertions with Gomega matchers
type Gomega interface {
	Ω(actual interface{}, extra ...interface{}) Assertion
	Expect(actual interface{}, extra ...interface{}) Assertion
	ExpectWithOffset(offset int, actual interface{}, extra ...interface{}) Assertion

	Eventually(actualOrCtx interface{}, args ...interface{}) AsyncAssertion
	EventuallyWithOffset(offset int, actualOrCtx interface{}, args ...interface{}) AsyncAssertion

	Consistently(actualOrCtx interface{}, args ...interface{}) AsyncAssertion
	ConsistentlyWithOffset(offset int, actualOrCtx interface{}, args ...interface{}) AsyncAssertion

	SetDefaultEventuallyTimeout(time.Duration)
	SetDefaultEventuallyPollingInterval(time.Duration)
	SetDefaultConsistentlyDuration(time.Duration)
	SetDefaultConsistentlyPollingInterval(time.Duration)
}

// All Gomega matchers must implement the GomegaMatcher interface
//
// For details on writing custom matchers, check out: http://onsi.github.io/gomega/#adding-your-own-matchers
type GomegaMatcher interface {
	Match(actual interface{}) (success bool, err error)
	FailureMessage(actual interface{}) (message string)
	NegatedFailureMessage(actual interface{}) (message string)
}

/*
GomegaMatchers that also match the OracleMatcher interface can convey information about
whether or not their result will change upon future attempts.

This allows `Eventually` and `Consistently` to short circuit if success becomes impossible.

For example, a process' exit code can never change.  So, gexec's Exit matcher returns `true`
for `MatchMayChangeInTheFuture` until the process exits, at which point it returns `false` forevermore.
*/
type OracleMatcher interface {
	MatchMayChangeInTheFuture(actual interface{}) bool
}

func MatchMayChangeInTheFuture(matcher GomegaMatcher, value interface{}) bool {
	oracleMatcher, ok := matcher.(OracleMatcher)
	if !ok {
		return true
	}

	return oracleMatcher.MatchMayChangeInTheFuture(value)
}

// AsyncAssertions are returned by Eventually and Consistently and enable matchers to be polled repeatedly to ensure
// they are eventually satisfied
type AsyncAssertion interface {
	Should(matcher GomegaMatcher, optionalDescription ...interface{}) bool
	ShouldNot(matcher GomegaMatcher, optionalDescription ...interface{}) bool

	WithOffset(offset int) AsyncAssertion
	WithTimeout(interval time.Duration) AsyncAssertion
	WithPolling(interval time.Duration) AsyncAssertion
	Within(timeout time.Duration) AsyncAssertion
	ProbeEvery(interval time.Duration) AsyncAssertion
	WithContext(ctx context.Context) AsyncAssertion
	WithArguments(argsToForward ...interface{}) AsyncAssertion
<<<<<<< HEAD
=======
	MustPassRepeatedly(count int) AsyncAssertion
>>>>>>> 9690bc42
}

// Assertions are returned by Ω and Expect and enable assertions against Gomega matchers
type Assertion interface {
	Should(matcher GomegaMatcher, optionalDescription ...interface{}) bool
	ShouldNot(matcher GomegaMatcher, optionalDescription ...interface{}) bool

	To(matcher GomegaMatcher, optionalDescription ...interface{}) bool
	ToNot(matcher GomegaMatcher, optionalDescription ...interface{}) bool
	NotTo(matcher GomegaMatcher, optionalDescription ...interface{}) bool

	WithOffset(offset int) Assertion

	Error() Assertion
}<|MERGE_RESOLUTION|>--- conflicted
+++ resolved
@@ -75,10 +75,7 @@
 	ProbeEvery(interval time.Duration) AsyncAssertion
 	WithContext(ctx context.Context) AsyncAssertion
 	WithArguments(argsToForward ...interface{}) AsyncAssertion
-<<<<<<< HEAD
-=======
 	MustPassRepeatedly(count int) AsyncAssertion
->>>>>>> 9690bc42
 }
 
 // Assertions are returned by Ω and Expect and enable assertions against Gomega matchers
