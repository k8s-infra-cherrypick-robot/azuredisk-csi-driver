/*
Copyright 2019 The Kubernetes Authors.

Licensed under the Apache License, Version 2.0 (the "License");
you may not use this file except in compliance with the License.
You may obtain a copy of the License at

    http://www.apache.org/licenses/LICENSE-2.0

Unless required by applicable law or agreed to in writing, software
distributed under the License is distributed on an "AS IS" BASIS,
WITHOUT WARRANTIES OR CONDITIONS OF ANY KIND, either express or implied.
See the License for the specific language governing permissions and
limitations under the License.
*/

package util

import (
<<<<<<< HEAD
=======
	"errors"
	"net/http"
>>>>>>> 9186f3f0
	"os"
	"reflect"
	"testing"

	"github.com/stretchr/testify/assert"
	"github.com/stretchr/testify/require"
	"google.golang.org/grpc/codes"
	"google.golang.org/grpc/status"
	"k8s.io/apimachinery/pkg/types"
	k8stypes "k8s.io/apimachinery/pkg/types"
	volerr "k8s.io/cloud-provider/volume/errors"
	diskv1alpha2 "sigs.k8s.io/azuredisk-csi-driver/pkg/apis/azuredisk/v1alpha2"
	"sigs.k8s.io/azuredisk-csi-driver/pkg/azureconstants"
	"sigs.k8s.io/cloud-provider-azure/pkg/retry"
)

func TestRoundUpBytes(t *testing.T) {
	var sizeInBytes int64 = 1024
	actual := RoundUpBytes(sizeInBytes)
	if actual != 1*GiB {
		t.Fatalf("Wrong result for RoundUpBytes. Got: %d", actual)
	}
}

func TestRoundUpGiB(t *testing.T) {
	var sizeInBytes int64 = 1
	actual := RoundUpGiB(sizeInBytes)
	if actual != 1 {
		t.Fatalf("Wrong result for RoundUpGiB. Got: %d", actual)
	}
}

func TestBytesToGiB(t *testing.T) {
	var sizeInBytes int64 = 5 * GiB

	actual := BytesToGiB(sizeInBytes)
	if actual != 5 {
		t.Fatalf("Wrong result for BytesToGiB. Got: %d", actual)
	}
}

func TestGiBToBytes(t *testing.T) {
	var sizeInGiB int64 = 3

	actual := GiBToBytes(sizeInGiB)
	if actual != 3*GiB {
		t.Fatalf("Wrong result for GiBToBytes. Got: %d", actual)
	}
}

func TestConvertTagsToMap(t *testing.T) {
	testCases := []struct {
		desc           string
		tags           string
		expectedOutput map[string]string
		expectedError  bool
	}{
		{
			desc:           "should return empty map when tag is empty",
			tags:           "",
			expectedOutput: map[string]string{},
			expectedError:  false,
		},
		{
			desc: "sing valid tag should be converted",
			tags: "key=value",
			expectedOutput: map[string]string{
				"key": "value",
			},
			expectedError: false,
		},
		{
			desc: "multiple valid tags should be converted",
			tags: "key1=value1,key2=value2",
			expectedOutput: map[string]string{
				"key1": "value1",
				"key2": "value2",
			},
			expectedError: false,
		},
		{
			desc: "whitespaces should be trimmed",
			tags: "key1=value1, key2=value2",
			expectedOutput: map[string]string{
				"key1": "value1",
				"key2": "value2",
			},
			expectedError: false,
		},
		{
			desc:           "should return error for invalid format",
			tags:           "foo,bar",
			expectedOutput: nil,
			expectedError:  true,
		},
		{
			desc:           "should return error for when key is missed",
			tags:           "key1=value1,=bar",
			expectedOutput: nil,
			expectedError:  true,
		},
	}

	for i, c := range testCases {
		m, err := ConvertTagsToMap(c.tags)
		if c.expectedError {
			assert.NotNil(t, err, "TestCase[%d]: %s", i, c.desc)
		} else {
			assert.Nil(t, err, "TestCase[%d]: %s", i, c.desc)
			if !reflect.DeepEqual(m, c.expectedOutput) {
				t.Errorf("got: %v, expected: %v, desc: %v", m, c.expectedOutput, c.desc)
			}
		}
	}
}

func TestMakeDir(t *testing.T) {
	testCases := []struct {
		desc          string
		setup         func()
		targetDir     string
		expectedError bool
		cleanup       func()
	}{
		{
			desc:          "should create directory",
			targetDir:     "./target_test",
			expectedError: false,
		},
		{
			desc: "should not return error if path already exists",
			setup: func() {
				err := os.Mkdir("./target_test", os.FileMode(0755))
				assert.NoError(t, err, "Failed in setup: %v", err)
			},
			targetDir:     "./target_test",
			expectedError: false,
		},
		{
			desc: "[Error] existing file in target path",
			setup: func() {
				f, err := os.Create("./file_exists")
				assert.NoError(t, err, "Failed in setup: %v", err)
				f.Close()
			},
			targetDir:     "./file_exists",
			expectedError: true,
			cleanup: func() {
				err := os.Remove("./file_exists")
				assert.NoError(t, err, "Failed in cleanup: %v", err)
			},
		},
	}
	for i, testCase := range testCases {
		if testCase.setup != nil {
			testCase.setup()
		}
		err := MakeDir(testCase.targetDir)
		if testCase.expectedError {
			assert.NotNil(t, err, "TestCase[%d]: %s", i, testCase.desc)
		} else {
			assert.Nil(t, err, "TestCase[%d]: %s", i, testCase.desc)
			err = os.RemoveAll(testCase.targetDir)
			assert.NoError(t, err)
		}
		if testCase.cleanup != nil {
			testCase.cleanup()
		}
	}
}

func TestMakeFile(t *testing.T) {
	testCases := []struct {
		desc          string
		setup         func()
		targetFile    string
		expectedError bool
		cleanup       func()
	}{
		{
			desc:          "should create a file",
			targetFile:    "./target_test",
			expectedError: false,
		},
		{
			desc: "[Error] directory exists with the target file name",
			setup: func() {
				err := os.Mkdir("./target_test", os.FileMode(0755))
				assert.NoError(t, err, "Failed in setup: %v", err)
			},
			targetFile:    "./target_test",
			expectedError: true,
			cleanup: func() {
				err := os.Remove("./target_test")
				assert.NoError(t, err, "Failed in cleanup: %v", err)
			},
		},
	}
	for i, testCase := range testCases {
		if testCase.setup != nil {
			testCase.setup()
		}
		err := MakeFile(testCase.targetFile)
		if testCase.expectedError {
			assert.NotNil(t, err, "TestCase[%d]: %s", i, testCase.desc)
		} else {
			assert.Nil(t, err, "TestCase[%d]: %s", i, testCase.desc)
			err = os.RemoveAll(testCase.targetFile)
			assert.NoError(t, err)
		}
		if testCase.cleanup != nil {
			testCase.cleanup()
		}
	}
}

func TestVolumeLock(t *testing.T) {
	volumeLocks := NewVolumeLocks()
	testCases := []struct {
		desc           string
		setup          func()
		targetID       string
		expectedOutput bool
		cleanup        func()
	}{
		{
			desc:           "should acquire lock",
			targetID:       "test-lock",
			expectedOutput: true,
		},
		{
			desc: "should fail to acquire lock if lock is held by someone else",
			setup: func() {
				acquired := volumeLocks.TryAcquire("test-lock")
				assert.True(t, acquired)
			},
			targetID:       "test-lock",
			expectedOutput: false,
		},
	}
	for i, testCase := range testCases {
		if testCase.setup != nil {
			testCase.setup()
		}
		output := volumeLocks.TryAcquire(testCase.targetID)
		if testCase.expectedOutput {
			assert.True(t, output, "TestCase[%d]: %s", i, testCase.desc)
		} else {
			assert.False(t, output, "TestCase[%d]: %s", i, testCase.desc)
		}
		volumeLocks.Release(testCase.targetID)
		if testCase.cleanup != nil {
			testCase.cleanup()
		}
	}
}

func TestNewAzError(t *testing.T) {
	currentNode := k8stypes.NodeName("test-node")
	devicePath := "/dev/sda"

	tests := []struct {
		description  string
		sourceError  error
		expectedCode diskv1alpha2.AzErrorCode
	}{
		{
			description:  "Dangling attach error",
			sourceError:  volerr.NewDanglingError("dangling attach", currentNode, devicePath),
			expectedCode: diskv1alpha2.AzErrorCodeDanglingAttach,
		},
		{
			description:  "GRPC status error",
			sourceError:  status.Error(codes.NotFound, "not found"),
			expectedCode: azErrorCodeFromRPCCode(codes.NotFound),
		},
		{
			description:  "Azure retry non-retriable error",
			sourceError:  (&retry.Error{Retriable: false, HTTPStatusCode: http.StatusBadRequest, RawError: errors.New("bad request")}).Error(),
			expectedCode: azErrorCodeFromRPCCode(codes.FailedPrecondition),
		},
		{
			description:  "Azure retry conflict error",
			sourceError:  (&retry.Error{Retriable: true, HTTPStatusCode: http.StatusConflict, RawError: errors.New("conflict")}).Error(),
			expectedCode: azErrorCodeFromRPCCode(codes.Aborted),
		},
		{
			description:  "Azure retry retriable error",
			sourceError:  (&retry.Error{Retriable: true, HTTPStatusCode: http.StatusTooManyRequests, RawError: errors.New("too many requests")}).Error(),
			expectedCode: azErrorCodeFromRPCCode(codes.Unavailable),
		},
	}

	for _, test := range tests {
		test := test
		t.Run(test.description, func(t *testing.T) {
			azError := NewAzError(test.sourceError)
			require.NotNil(t, azError)
			assert.Equal(t, test.expectedCode, azError.Code)
			assert.Equal(t, test.sourceError.Error(), azError.Message)

			if derr, ok := test.sourceError.(*volerr.DanglingAttachError); ok {
				assert.Contains(t, azError.Parameters, azureconstants.CurrentNodeParameter)
				if currentNode, ok := azError.Parameters[azureconstants.CurrentNodeParameter]; ok {
					assert.Equal(t, derr.CurrentNode, types.NodeName(currentNode))
				}

				assert.Contains(t, azError.Parameters, azureconstants.DevicePathParameter)
				if devicePath, ok := azError.Parameters[azureconstants.DevicePathParameter]; ok {
					assert.Equal(t, derr.DevicePath, devicePath)
				}
			} else {
				assert.NotContains(t, azError.Parameters, azureconstants.CurrentNodeParameter)
				assert.NotContains(t, azError.Parameters, azureconstants.DevicePathParameter)
			}
		})
	}
}

func TestErrorFromAzError(t *testing.T) {
	currentNode := k8stypes.NodeName("test-node")
	devicePath := "/dev/sda"

	tests := []struct {
		description   string
		sourceAzError *diskv1alpha2.AzError
		expectedError error
	}{
		{
			description: "Dangling attach error",
			sourceAzError: &diskv1alpha2.AzError{
				Code:    diskv1alpha2.AzErrorCodeDanglingAttach,
				Message: "dangling attach", Parameters: map[string]string{
					azureconstants.CurrentNodeParameter: string(currentNode),
					azureconstants.DevicePathParameter:  devicePath,
				},
			},
			expectedError: volerr.NewDanglingError("dangling attach", currentNode, devicePath),
		},
		{
			description:   "GRPC status error",
			sourceAzError: &diskv1alpha2.AzError{Code: diskv1alpha2.AzErrorCodeNotFound, Message: "not found"},
			expectedError: status.Error(codes.NotFound, "not found"),
		},
	}

	for _, test := range tests {
		test := test
		t.Run(test.description, func(t *testing.T) {
			err := ErrorFromAzError(test.sourceAzError)
			require.Equal(t, err, test.expectedError)
		})
	}
}<|MERGE_RESOLUTION|>--- conflicted
+++ resolved
@@ -17,11 +17,8 @@
 package util
 
 import (
-<<<<<<< HEAD
-=======
 	"errors"
 	"net/http"
->>>>>>> 9186f3f0
 	"os"
 	"reflect"
 	"testing"
