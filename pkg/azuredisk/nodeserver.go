/*
Copyright 2017 The Kubernetes Authors.

Licensed under the Apache License, Version 2.0 (the "License");
you may not use this file except in compliance with the License.
You may obtain a copy of the License at

    http://www.apache.org/licenses/LICENSE-2.0

Unless required by applicable law or agreed to in writing, software
distributed under the License is distributed on an "AS IS" BASIS,
WITHOUT WARRANTIES OR CONDITIONS OF ANY KIND, either express or implied.
See the License for the specific language governing permissions and
limitations under the License.
*/

package azuredisk

import (
	"context"
	"fmt"
	"io/ioutil"
	"os"
	"path/filepath"
	"runtime"
	"strings"
	"time"

	"sigs.k8s.io/azuredisk-csi-driver/pkg/optimization"
	volumehelper "sigs.k8s.io/azuredisk-csi-driver/pkg/util"
	azcache "sigs.k8s.io/cloud-provider-azure/pkg/cache"

	"github.com/container-storage-interface/spec/lib/go/csi"
	"google.golang.org/grpc/codes"
	"google.golang.org/grpc/status"

	"k8s.io/apimachinery/pkg/types"
	"k8s.io/apimachinery/pkg/util/wait"
	cloudprovider "k8s.io/cloud-provider"
	"k8s.io/klog/v2"
	"k8s.io/kubernetes/pkg/volume"
	mount "k8s.io/mount-utils"
	consts "sigs.k8s.io/azuredisk-csi-driver/pkg/azureconstants"
	"sigs.k8s.io/azuredisk-csi-driver/pkg/azureutils"
)

const (
	defaultLinuxFsType              = "ext4"
	defaultWindowsFsType            = "ntfs"
	defaultAzureVolumeLimit         = 16
	volumeOperationAlreadyExistsFmt = "An operation with the given Volume ID %s already exists"
)

func getDefaultFsType() string {
	if runtime.GOOS == "windows" {
		return defaultWindowsFsType
	}

	return defaultLinuxFsType
}

// NodeStageVolume mount disk device to a staging path
func (d *Driver) NodeStageVolume(ctx context.Context, req *csi.NodeStageVolumeRequest) (*csi.NodeStageVolumeResponse, error) {
	diskURI := req.GetVolumeId()
	if len(diskURI) == 0 {
		return nil, status.Error(codes.InvalidArgument, "Volume ID not provided")
	}

	target := req.GetStagingTargetPath()
	if len(target) == 0 {
		return nil, status.Error(codes.InvalidArgument, "Staging target not provided")
	}

	volumeCapability := req.GetVolumeCapability()
	if volumeCapability == nil {
		return nil, status.Error(codes.InvalidArgument, "Volume capability not provided")
	}

	params := req.GetVolumeContext()
	maxShares, err := azureutils.GetMaxShares(params)
	if err != nil {
<<<<<<< HEAD
		return nil, status.Error(codes.InvalidArgument, "MaxShares value not supported")
=======
		return nil, status.Error(codes.InvalidArgument, fmt.Sprintf("invalid value specified by maxShares parameter: %s", err.Error()))
>>>>>>> 9186f3f0
	}

	if !azureutils.IsValidVolumeCapabilities([]*csi.VolumeCapability{volumeCapability}, maxShares) {
		return nil, status.Error(codes.InvalidArgument, "Volume capability not supported")
	}

	if acquired := d.volumeLocks.TryAcquire(diskURI); !acquired {
		return nil, status.Errorf(codes.Aborted, volumeOperationAlreadyExistsFmt, diskURI)
	}
	defer d.volumeLocks.Release(diskURI)

	lun, ok := req.PublishContext[consts.LUN]
	if !ok {
		return nil, status.Error(codes.InvalidArgument, "lun not provided")
	}

	source, err := d.getDevicePathWithLUN(lun)
	if err != nil {
		return nil, status.Errorf(codes.Internal, "failed to find disk on lun %s. %v", lun, err)
	}

	// If perf optimizations are enabled
	// tweak device settings to enhance performance
	if d.getPerfOptimizationEnabled() {
		profile, accountType, diskSizeGibStr, diskIopsStr, diskBwMbpsStr, deviceSettings, err := optimization.GetDiskPerfAttributes(req.GetVolumeContext())
		if err != nil {
			return nil, status.Errorf(codes.Internal, "failed to get perf attributes for %s. Error: %v", source, err)
		}

		if d.getDeviceHelper().DiskSupportsPerfOptimization(profile, accountType) {
			if err := d.getDeviceHelper().OptimizeDiskPerformance(d.getNodeInfo(), source, profile, accountType,
<<<<<<< HEAD
				diskSizeGibStr, diskIopsStr, diskBwMbpsStr); err != nil {
=======
				diskSizeGibStr, diskIopsStr, diskBwMbpsStr, deviceSettings); err != nil {
>>>>>>> 9186f3f0
				return nil, status.Errorf(codes.Internal, "failed to optimize device performance for target(%s) error(%s)", source, err)
			}
		} else {
			klog.V(2).Infof("NodeStageVolume: perf optimization is disabled for %s. perfProfile %s accountType %s", source, profile, accountType)
		}
	}

	// If the access type is block, do nothing for stage
	switch req.GetVolumeCapability().GetAccessType().(type) {
	case *csi.VolumeCapability_Block:
		return &csi.NodeStageVolumeResponse{}, nil
	}

	mnt, err := d.ensureMountPoint(target)
	if err != nil {
		return nil, status.Errorf(codes.Internal, "could not mount target %q: %v", target, err)
	}
	if mnt {
		klog.V(2).Infof("NodeStageVolume: already mounted on target %s", target)
		return &csi.NodeStageVolumeResponse{}, nil
	}

	// Get fsType and mountOptions that the volume will be formatted and mounted with
	fstype := getDefaultFsType()
	options := []string{}
	if mnt := volumeCapability.GetMount(); mnt != nil {
		if mnt.FsType != "" {
			fstype = mnt.FsType
		}
		options = append(options, collectMountOptions(fstype, mnt.MountFlags)...)
	}

	volContextFSType := azureutils.GetFStype(req.GetVolumeContext())
	if volContextFSType != "" {
		// respect "fstype" setting in storage class parameters
		fstype = volContextFSType
	}

	// If partition is specified, should mount it only instead of the entire disk.
	if partition, ok := req.GetVolumeContext()[consts.VolumeAttributePartition]; ok {
		source = source + "-part" + partition
	}

	// FormatAndMount will format only if needed
	klog.V(2).Infof("NodeStageVolume: formatting %s and mounting at %s with mount options(%s)", source, target, options)
	err = d.formatAndMount(source, target, fstype, options)
	if err != nil {
		msg := fmt.Sprintf("could not format %q(lun: %q), and mount it at %q", source, lun, target)
		return nil, status.Error(codes.Internal, msg)
	}
	klog.V(2).Infof("NodeStageVolume: format %s and mounting at %s successfully.", source, target)

	// if resize is required, resize filesystem
	if required, ok := req.GetVolumeContext()[consts.ResizeRequired]; ok && required == "true" {
		klog.V(2).Infof("NodeStageVolume: fs resize initiating on target(%s) volumeid(%s)", target, diskURI)
		if err != nil {
			return nil, status.Errorf(codes.Internal, "NodeStageVolume: could not get volume path for %s: %v", target, err)
		}

		resizer := mount.NewResizeFs(d.mounter.Exec)
		if _, err := resizer.Resize(source, target); err != nil {
			return nil, status.Errorf(codes.Internal, "NodeStageVolume: could not resize volume %q (%q):  %v", diskURI, source, err)
		}

		klog.V(2).Infof("NodeStageVolume: fs resize successful on target(%s) volumeid(%s).", target, diskURI)
	}

	return &csi.NodeStageVolumeResponse{}, nil
}

// NodeUnstageVolume unmount disk device from a staging path
func (d *Driver) NodeUnstageVolume(ctx context.Context, req *csi.NodeUnstageVolumeRequest) (*csi.NodeUnstageVolumeResponse, error) {
	volumeID := req.GetVolumeId()
	if len(volumeID) == 0 {
		return nil, status.Error(codes.InvalidArgument, "Volume ID not provided")
	}

	stagingTargetPath := req.GetStagingTargetPath()
	if len(stagingTargetPath) == 0 {
		return nil, status.Error(codes.InvalidArgument, "Staging target not provided")
	}

	if acquired := d.volumeLocks.TryAcquire(volumeID); !acquired {
		return nil, status.Errorf(codes.Aborted, volumeOperationAlreadyExistsFmt, volumeID)
	}
	defer d.volumeLocks.Release(volumeID)

	klog.V(2).Infof("NodeUnstageVolume: unmounting %s", stagingTargetPath)
	err := CleanupMountPoint(stagingTargetPath, d.mounter, true /*extensiveMountPointCheck*/)
	if err != nil {
		return nil, status.Errorf(codes.Internal, "failed to unmount staging target %q: %v", stagingTargetPath, err)
	}
	klog.V(2).Infof("NodeUnstageVolume: unmount %s successfully", stagingTargetPath)

	return &csi.NodeUnstageVolumeResponse{}, nil
}

// NodePublishVolume mount the volume from staging to target path
func (d *Driver) NodePublishVolume(ctx context.Context, req *csi.NodePublishVolumeRequest) (*csi.NodePublishVolumeResponse, error) {
	volumeID := req.GetVolumeId()
	if len(volumeID) == 0 {
		return nil, status.Error(codes.InvalidArgument, "Volume ID missing in the request")
	}

	volumeCapability := req.GetVolumeCapability()
	if volumeCapability == nil {
		return nil, status.Error(codes.InvalidArgument, "Volume capability missing in request")
	}

	params := req.GetVolumeContext()
	maxShares, err := azureutils.GetMaxShares(params)
	if err != nil {
<<<<<<< HEAD
		return nil, status.Error(codes.InvalidArgument, "MaxShares value not supported")
=======
		return nil, status.Error(codes.InvalidArgument, fmt.Sprintf("invalid value specified by maxShares parameter: %s", err.Error()))
>>>>>>> 9186f3f0
	}

	if !azureutils.IsValidVolumeCapabilities([]*csi.VolumeCapability{volumeCapability}, maxShares) {
		return nil, status.Error(codes.InvalidArgument, "Volume capability not supported")
	}

	source := req.GetStagingTargetPath()
	if len(source) == 0 {
		return nil, status.Error(codes.InvalidArgument, "Staging target not provided")
	}

	target := req.GetTargetPath()
	if len(target) == 0 {
		return nil, status.Error(codes.InvalidArgument, "Target path not provided")
	}

	err = preparePublishPath(target, d.mounter)
	if err != nil {
		return nil, status.Error(codes.Internal, fmt.Sprintf("Target path could not be prepared: %v", err))
	}

	mountOptions := []string{"bind"}
	if req.GetReadonly() {
		mountOptions = append(mountOptions, "ro")
	}

	switch req.GetVolumeCapability().GetAccessType().(type) {
	case *csi.VolumeCapability_Block:
		lun, ok := req.PublishContext[consts.LUN]
		if !ok {
			return nil, status.Error(codes.InvalidArgument, "lun not provided")
		}
		var err error
		source, err = d.getDevicePathWithLUN(lun)
		if err != nil {
<<<<<<< HEAD
			return nil, status.Errorf(codes.Internal, "failed to find device path with lun %s. %v", lun, err)
=======
			return nil, status.Errorf(codes.Internal, "failed to find device path with LUN %s. %v", lun, err)
>>>>>>> 9186f3f0
		}
		klog.V(2).Infof("NodePublishVolume [block]: found device path %s with LUN %s", source, lun)
		err = d.ensureBlockTargetFile(target)
		if err != nil {
			return nil, err
		}
	case *csi.VolumeCapability_Mount:
		mnt, err := d.ensureMountPoint(target)
		if err != nil {
			return nil, status.Errorf(codes.Internal, "could not mount target %q: %v", target, err)
		}
		if mnt {
			klog.V(2).Infof("NodePublishVolume: already mounted on target %s", target)
			return &csi.NodePublishVolumeResponse{}, nil
		}
	}

	klog.V(2).Infof("NodePublishVolume: mounting %s at %s", source, target)
	if err := d.mounter.Mount(source, target, "", mountOptions); err != nil {
		return nil, status.Errorf(codes.Internal, "could not mount %q at %q: %v", source, target, err)
	}

	klog.V(2).Infof("NodePublishVolume: mount %s at %s successfully", source, target)

	return &csi.NodePublishVolumeResponse{}, nil
}

// NodeUnpublishVolume unmount the volume from the target path
func (d *Driver) NodeUnpublishVolume(ctx context.Context, req *csi.NodeUnpublishVolumeRequest) (*csi.NodeUnpublishVolumeResponse, error) {
	targetPath := req.GetTargetPath()
	volumeID := req.GetVolumeId()

	if len(volumeID) == 0 {
		return nil, status.Error(codes.InvalidArgument, "Volume ID missing in the request")
	}
	if len(targetPath) == 0 {
		return nil, status.Error(codes.InvalidArgument, "Target path missing in request")
	}

	klog.V(2).Infof("NodeUnpublishVolume: unmounting volume %s on %s", volumeID, targetPath)
	err := CleanupMountPoint(targetPath, d.mounter, true /*extensiveMountPointCheck*/)
	if err != nil {
		return nil, status.Errorf(codes.Internal, "failed to unmount target %q: %v", targetPath, err)
	}

	klog.V(2).Infof("NodeUnpublishVolume: unmount volume %s on %s successfully", volumeID, targetPath)

	return &csi.NodeUnpublishVolumeResponse{}, nil
}

// NodeGetCapabilities return the capabilities of the Node plugin
func (d *Driver) NodeGetCapabilities(ctx context.Context, req *csi.NodeGetCapabilitiesRequest) (*csi.NodeGetCapabilitiesResponse, error) {
	return &csi.NodeGetCapabilitiesResponse{
		Capabilities: d.NSCap,
	}, nil
}

// NodeGetInfo return info of the node on which this plugin is running
func (d *Driver) NodeGetInfo(ctx context.Context, req *csi.NodeGetInfoRequest) (*csi.NodeGetInfoResponse, error) {
<<<<<<< HEAD
	topology := &csi.Topology{
		Segments: map[string]string{topologyKey: ""},
	}

	var failureDomainFromLabels, instanceTypeFromLabels string
	var err error

	if d.supportZone {
		var zone cloudprovider.Zone
		if d.getNodeInfoFromLabels {
			failureDomainFromLabels, instanceTypeFromLabels, err = getNodeInfoFromLabels(ctx, d.NodeID, d.cloud.KubeClient)
		} else {
			if runtime.GOOS == "windows" && (!d.cloud.UseInstanceMetadata || d.cloud.Metadata == nil) {
				zone, err = d.cloud.VMSet.GetZoneByNodeName(d.NodeID)
			} else {
				zone, err = d.cloud.GetZone(ctx)
			}
			if err != nil {
				klog.Warningf("get zone(%s) failed with: %v, fall back to get zone from node labels", d.NodeID, err)
				failureDomainFromLabels, instanceTypeFromLabels, err = getNodeInfoFromLabels(ctx, d.NodeID, d.cloud.KubeClient)
			}
		}
		if err != nil {
			return nil, status.Error(codes.Internal, fmt.Sprintf("getNodeInfoFromLabels on node(%s) failed with %v", d.NodeID, err))
		}
		if zone.FailureDomain == "" {
			zone.FailureDomain = failureDomainFromLabels
		}

		klog.V(2).Infof("NodeGetInfo, nodeName: %s, failureDomain: %s", d.NodeID, zone.FailureDomain)
		if azureutils.IsValidAvailabilityZone(zone.FailureDomain, d.cloud.Location) {
			topology.Segments[topologyKey] = zone.FailureDomain
			topology.Segments[consts.WellKnownTopologyKey] = zone.FailureDomain
=======
	var (
		zone      cloudprovider.Zone
		zoneError error
	)
	if runtime.GOOS == "windows" && (!d.cloud.UseInstanceMetadata || d.cloud.Metadata == nil) {
		zone, zoneError = d.cloud.VMSet.GetZoneByNodeName(d.NodeID)
	} else {
		zone, zoneError = d.cloud.GetZone(ctx)
	}

	topology := &csi.Topology{
		Segments: map[string]string{},
	}
	if zoneError != nil {
		klog.Warningf("get zone(%s) failed with: %v", d.NodeID, zoneError)
	} else {
		klog.V(2).Infof("NodeGetInfo, nodeName: %s, failureDomain: %s, region: %s", d.NodeID, zone.FailureDomain, zone.Region)
		if azureutils.IsValidAvailabilityZone(zone.FailureDomain, d.cloud.Location) {
			topology.Segments[topologyKey] = zone.FailureDomain
			topology.Segments[consts.WellKnownTopologyKey] = zone.FailureDomain
		} else {
			topology.Segments[topologyKey] = ""
>>>>>>> 9186f3f0
		}
	}

	maxDataDiskCount := d.VolumeAttachLimit
	if maxDataDiskCount < 0 {
		var instanceType string
<<<<<<< HEAD
		var err error
		if d.getNodeInfoFromLabels {
			if instanceTypeFromLabels == "" {
				_, instanceTypeFromLabels, err = getNodeInfoFromLabels(ctx, d.NodeID, d.cloud.KubeClient)
			}
		} else {
			if runtime.GOOS == "windows" && d.cloud.UseInstanceMetadata && d.cloud.Metadata != nil {
				metadata, err := d.cloud.Metadata.GetMetadata(azcache.CacheReadTypeDefault)
				if err == nil && metadata.Compute != nil {
					instanceType = metadata.Compute.VMSize
					klog.V(5).Infof("NodeGetInfo: nodeName(%s), VM Size(%s)", d.NodeID, instanceType)
				}
			} else {
				instances, ok := d.cloud.Instances()
				if !ok {
					klog.Warningf("failed to get instances from cloud provider")
				} else {
					instanceType, err = instances.InstanceType(ctx, types.NodeName(d.NodeID))
				}
			}
			if err != nil {
				klog.Warningf("get instance type(%s) failed with: %v", d.NodeID, err)
			}
			if instanceType == "" && instanceTypeFromLabels == "" {
				klog.Warningf("fall back to get instance type from node labels")
				_, instanceTypeFromLabels, err = getNodeInfoFromLabels(ctx, d.NodeID, d.cloud.KubeClient)
			}
		}
		if err != nil {
			klog.Warningf("getNodeInfoFromLabels on node(%s) failed with %v", d.NodeID, err)
		}
		if instanceType == "" {
			instanceType = instanceTypeFromLabels
=======
		if runtime.GOOS == "windows" && d.cloud.UseInstanceMetadata && d.cloud.Metadata != nil {
			metadata, err := d.cloud.Metadata.GetMetadata(azcache.CacheReadTypeDefault)
			if err == nil && metadata.Compute != nil {
				instanceType = metadata.Compute.VMSize
				klog.V(5).Infof("NodeGetInfo: nodeName(%s), VM Size(%s)", d.NodeID, instanceType)
			} else {
				klog.Warningf("get instance type(%s) failed with: %v", d.NodeID, err)
			}
		} else {
			instances, ok := d.cloud.Instances()
			if !ok {
				return nil, status.Error(codes.Internal, "Failed to get instances from cloud provider")
			}
			var err error
			if instanceType, err = instances.InstanceType(ctx, types.NodeName(d.NodeID)); err != nil {
				klog.Warningf("get instance type(%s) failed with: %v", d.NodeID, err)
			}
>>>>>>> 9186f3f0
		}
		maxDataDiskCount = getMaxDataDiskCount(instanceType)
	}

	return &csi.NodeGetInfoResponse{
		NodeId:             d.NodeID,
		MaxVolumesPerNode:  maxDataDiskCount,
		AccessibleTopology: topology,
	}, nil
}

func getMaxDataDiskCount(instanceType string) int64 {
	vmsize := strings.ToUpper(instanceType)
	maxDataDiskCount, exists := azureutils.MaxDataDiskCountMap[vmsize]
	if exists {
		klog.V(5).Infof("got a matching size in getMaxDataDiskCount, VM Size: %s, MaxDataDiskCount: %d", vmsize, maxDataDiskCount)
		return maxDataDiskCount
	}

	klog.V(5).Infof("not found a matching size in getMaxDataDiskCount, VM Size: %s, use default volume limit: %d", vmsize, defaultAzureVolumeLimit)
	return defaultAzureVolumeLimit
}

func (d *Driver) NodeGetVolumeStats(ctx context.Context, req *csi.NodeGetVolumeStatsRequest) (*csi.NodeGetVolumeStatsResponse, error) {
	if len(req.VolumeId) == 0 {
		return nil, status.Error(codes.InvalidArgument, "NodeGetVolumeStats volume ID was empty")
	}
	if len(req.VolumePath) == 0 {
		return nil, status.Error(codes.InvalidArgument, "NodeGetVolumeStats volume path was empty")
	}

	_, err := os.Stat(req.VolumePath)
	if err != nil {
		if os.IsNotExist(err) {
			return nil, status.Errorf(codes.NotFound, "path %s does not exist", req.VolumePath)
		}
		return nil, status.Errorf(codes.Internal, "failed to stat file %s: %v", req.VolumePath, err)
	}

	isBlock, err := d.getHostUtil().PathIsDevice(req.VolumePath)
	if err != nil {
		return nil, status.Errorf(codes.NotFound, "failed to determine whether %s is block device: %v", req.VolumePath, err)
	}
	if isBlock {
		bcap, err := getBlockSizeBytes(req.VolumePath, d.mounter)
		if err != nil {
			return nil, status.Errorf(codes.Internal, "failed to get block capacity on path %s: %v", req.VolumePath, err)
		}
		return &csi.NodeGetVolumeStatsResponse{
			Usage: []*csi.VolumeUsage{
				{
					Unit:  csi.VolumeUsage_BYTES,
					Total: bcap,
				},
			},
		}, nil
	}

	volumeMetrics, err := volume.NewMetricsStatFS(req.VolumePath).GetMetrics()
	if err != nil {
		return nil, err
	}

	available, ok := volumeMetrics.Available.AsInt64()
	if !ok {
		return nil, status.Errorf(codes.Internal, "failed to transform volume available size(%v)", volumeMetrics.Available)
	}
	capacity, ok := volumeMetrics.Capacity.AsInt64()
	if !ok {
		return nil, status.Errorf(codes.Internal, "failed to transform volume capacity size(%v)", volumeMetrics.Capacity)
	}
	used, ok := volumeMetrics.Used.AsInt64()
	if !ok {
		return nil, status.Errorf(codes.Internal, "failed to transform volume used size(%v)", volumeMetrics.Used)
	}

	inodesFree, ok := volumeMetrics.InodesFree.AsInt64()
	if !ok {
		return nil, status.Errorf(codes.Internal, "failed to transform disk inodes free(%v)", volumeMetrics.InodesFree)
	}
	inodes, ok := volumeMetrics.Inodes.AsInt64()
	if !ok {
		return nil, status.Errorf(codes.Internal, "failed to transform disk inodes(%v)", volumeMetrics.Inodes)
	}
	inodesUsed, ok := volumeMetrics.InodesUsed.AsInt64()
	if !ok {
		return nil, status.Errorf(codes.Internal, "failed to transform disk inodes used(%v)", volumeMetrics.InodesUsed)
	}

	return &csi.NodeGetVolumeStatsResponse{
		Usage: []*csi.VolumeUsage{
			{
				Unit:      csi.VolumeUsage_BYTES,
				Available: available,
				Total:     capacity,
				Used:      used,
			},
			{
				Unit:      csi.VolumeUsage_INODES,
				Available: inodesFree,
				Total:     inodes,
				Used:      inodesUsed,
			},
		},
	}, nil
}

// NodeExpandVolume node expand volume
func (d *Driver) NodeExpandVolume(ctx context.Context, req *csi.NodeExpandVolumeRequest) (*csi.NodeExpandVolumeResponse, error) {
	volumeID := req.GetVolumeId()
	if len(volumeID) == 0 {
		return nil, status.Error(codes.InvalidArgument, "Volume ID not provided")
	}
	capacityBytes := req.GetCapacityRange().GetRequiredBytes()
	volSizeBytes := int64(capacityBytes)
	requestGiB := volumehelper.RoundUpGiB(volSizeBytes)

	volumePath := req.GetVolumePath()
	if len(volumePath) == 0 {
		return nil, status.Error(codes.InvalidArgument, "volume path must be provided")
	}

	isBlock, err := d.getHostUtil().PathIsDevice(volumePath)
	if err != nil {
		return nil, status.Errorf(codes.NotFound, "failed to determine device path for volumePath [%v]: %v", volumePath, err)
	}
	if !isBlock {
		volumeCapability := req.GetVolumeCapability()
		if volumeCapability != nil {
			isBlock = volumeCapability.GetBlock() != nil
		}
	}

<<<<<<< HEAD
	if isBlock {
		if d.enableDiskOnlineResize {
			klog.V(2).Info("NodeExpandVolume begin to rescan all devices on block volume(%s)", volumeID)
			if err := rescanAllVolumes(d.ioHandler); err != nil {
				klog.Errorf("NodeExpandVolume rescanAllVolumes failed with error: %v", err)
			}
		}
		klog.V(2).Info("NodeExpandVolume skip resize operation on block volume(%s)", volumeID)
		return &csi.NodeExpandVolumeResponse{}, nil
	}

	if acquired := d.volumeLocks.TryAcquire(volumeID); !acquired {
		return nil, status.Errorf(codes.Aborted, volumeOperationAlreadyExistsFmt, volumeID)
=======
	volumeCapability := req.GetVolumeCapability()
	if volumeCapability != nil {
		if blk := volumeCapability.GetBlock(); blk != nil {
			// Noop for Block NodeExpandVolume
			// This should not be executed but if somehow it is set to Block we should be cautious
			klog.Warningf("NodeExpandVolume succeeded on %v to %s, capability is block but block check failed to identify it", volumeID, volumePath)
			return &csi.NodeExpandVolumeResponse{}, nil
		}
>>>>>>> 9186f3f0
	}
	defer d.volumeLocks.Release(volumeID)

	if acquired := d.volumeLocks.TryAcquire(volumeID); !acquired {
		return nil, status.Errorf(codes.Aborted, volumeOperationAlreadyExistsFmt, volumeID)
	}
	defer d.volumeLocks.Release(volumeID)

	devicePath, err := getDevicePathWithMountPath(volumePath, d.mounter)
	if err != nil {
		return nil, status.Errorf(codes.NotFound, err.Error())
	}

	if d.enableDiskOnlineResize {
<<<<<<< HEAD
		klog.V(2).Info("NodeExpandVolume begin to rescan device %s on volume(%s)", devicePath, volumeID)
=======
		klog.Errorf("NodeExpandVolume begin to rescan device %s on volume(%s)", devicePath, volumeID)
>>>>>>> 9186f3f0
		if err := rescanVolume(d.ioHandler, devicePath); err != nil {
			klog.Errorf("NodeExpandVolume rescanVolume failed with error: %v", err)
		}
	}

	if err := resizeVolume(devicePath, volumePath, d.mounter); err != nil {
		return nil, status.Errorf(codes.Internal, "could not resize volume %q (%q):  %v", volumeID, devicePath, err)
	}

	gotBlockSizeBytes, err := getBlockSizeBytes(devicePath, d.mounter)
	if err != nil {
		return nil, status.Error(codes.Internal, fmt.Sprintf("could not get size of block volume at path %s: %v", devicePath, err))
	}
	gotBlockGiB := volumehelper.RoundUpGiB(gotBlockSizeBytes)
	if gotBlockGiB < requestGiB {
		// Because size was rounded up, getting more size than requested will be a success.
		return nil, status.Errorf(codes.Internal, "resize requested for %v, but after resizing volume size was %v", requestGiB, gotBlockGiB)
	}
	klog.V(2).Infof("NodeExpandVolume succeeded on resizing volume %v to %v", volumeID, gotBlockSizeBytes)

	return &csi.NodeExpandVolumeResponse{
		CapacityBytes: gotBlockSizeBytes,
	}, nil
}

// ensureMountPoint: create mount point if not exists
// return <true, nil> if it's already a mounted point otherwise return <false, nil>
func (d *Driver) ensureMountPoint(target string) (bool, error) {
	notMnt, err := d.mounter.IsLikelyNotMountPoint(target)
	if err != nil && !os.IsNotExist(err) {
		if azureutils.IsCorruptedDir(target) {
			notMnt = false
			klog.Warningf("detected corrupted mount for targetPath [%s]", target)
		} else {
			return !notMnt, err
		}
	}

	if runtime.GOOS != "windows" {
		// Check all the mountpoints in case IsLikelyNotMountPoint
		// cannot handle --bind mount
		mountList, err := d.mounter.List()
		if err != nil {
			return !notMnt, err
		}

		targetAbs, err := filepath.Abs(target)
		if err != nil {
			return !notMnt, err
		}

		for _, mountPoint := range mountList {
			if mountPoint.Path == targetAbs {
				notMnt = false
				break
			}
		}
	}

	if !notMnt {
		// testing original mount point, make sure the mount link is valid
		_, err := ioutil.ReadDir(target)
		if err == nil {
			klog.V(2).Infof("already mounted to target %s", target)
			return !notMnt, nil
		}
		// mount link is invalid, now unmount and remount later
		klog.Warningf("ReadDir %s failed with %v, unmount this directory", target, err)
		if err := d.mounter.Unmount(target); err != nil {
			klog.Errorf("Unmount directory %s failed with %v", target, err)
			return !notMnt, err
		}
		notMnt = true
		return !notMnt, err
	}

	if runtime.GOOS != "windows" {
		// in windows, we will use mklink to mount, will MkdirAll in Mount func
		if err := volumehelper.MakeDir(target); err != nil {
			klog.Errorf("mkdir failed on target: %s (%v)", target, err)
			return !notMnt, err
		}
	}

	return !notMnt, nil
}

func (d *Driver) formatAndMount(source, target, fstype string, options []string) error {
	return formatAndMount(source, target, fstype, options, d.mounter)
}

func (d *Driver) getDevicePathWithLUN(lunStr string) (string, error) {
	lun, err := azureutils.GetDiskLUN(lunStr)
	if err != nil {
		return "", err
	}

	scsiHostRescan(d.ioHandler, d.mounter)

	newDevicePath := ""
	err = wait.PollImmediate(1*time.Second, 2*time.Minute, func() (bool, error) {
		var err error
		if newDevicePath, err = findDiskByLun(int(lun), d.ioHandler, d.mounter); err != nil {
			return false, fmt.Errorf("azureDisk - findDiskByLun(%v) failed with error(%s)", lun, err)
		}

		// did we find it?
		if newDevicePath != "" {
			return true, nil
		}
		// wait until timeout
		return false, nil
	})
	if err == nil && newDevicePath == "" {
		err = fmt.Errorf("azureDisk - findDiskByLun(%v) failed within timeout", lun)
	}
	return newDevicePath, err
}

func (d *Driver) ensureBlockTargetFile(target string) error {
	// Since the block device target path is file, its parent directory should be ensured to be valid.
	parentDir := filepath.Dir(target)
	if _, err := d.ensureMountPoint(parentDir); err != nil {
		return status.Errorf(codes.Internal, "could not mount target %q: %v", parentDir, err)
	}
	// Create the mount point as a file since bind mount device node requires it to be a file
	klog.V(2).Infof("ensureBlockTargetFile [block]: making target file %s", target)
	err := volumehelper.MakeFile(target)
	if err != nil {
		if removeErr := os.Remove(target); removeErr != nil {
			return status.Errorf(codes.Internal, "could not remove mount target %q: %v", target, removeErr)
		}
		return status.Errorf(codes.Internal, "could not create file %q: %v", target, err)
	}

	return nil
}

func collectMountOptions(fsType string, mntFlags []string) []string {
	var options []string
	options = append(options, mntFlags...)

	// By default, xfs does not allow mounting of two volumes with the same filesystem uuid.
	// Force ignore this uuid to be able to mount volume + its clone / restored snapshot on the same node.
	if fsType == "xfs" {
		options = append(options, "nouuid")
	}
	return options
}<|MERGE_RESOLUTION|>--- conflicted
+++ resolved
@@ -79,11 +79,7 @@
 	params := req.GetVolumeContext()
 	maxShares, err := azureutils.GetMaxShares(params)
 	if err != nil {
-<<<<<<< HEAD
-		return nil, status.Error(codes.InvalidArgument, "MaxShares value not supported")
-=======
 		return nil, status.Error(codes.InvalidArgument, fmt.Sprintf("invalid value specified by maxShares parameter: %s", err.Error()))
->>>>>>> 9186f3f0
 	}
 
 	if !azureutils.IsValidVolumeCapabilities([]*csi.VolumeCapability{volumeCapability}, maxShares) {
@@ -115,11 +111,7 @@
 
 		if d.getDeviceHelper().DiskSupportsPerfOptimization(profile, accountType) {
 			if err := d.getDeviceHelper().OptimizeDiskPerformance(d.getNodeInfo(), source, profile, accountType,
-<<<<<<< HEAD
-				diskSizeGibStr, diskIopsStr, diskBwMbpsStr); err != nil {
-=======
 				diskSizeGibStr, diskIopsStr, diskBwMbpsStr, deviceSettings); err != nil {
->>>>>>> 9186f3f0
 				return nil, status.Errorf(codes.Internal, "failed to optimize device performance for target(%s) error(%s)", source, err)
 			}
 		} else {
@@ -232,11 +224,7 @@
 	params := req.GetVolumeContext()
 	maxShares, err := azureutils.GetMaxShares(params)
 	if err != nil {
-<<<<<<< HEAD
-		return nil, status.Error(codes.InvalidArgument, "MaxShares value not supported")
-=======
 		return nil, status.Error(codes.InvalidArgument, fmt.Sprintf("invalid value specified by maxShares parameter: %s", err.Error()))
->>>>>>> 9186f3f0
 	}
 
 	if !azureutils.IsValidVolumeCapabilities([]*csi.VolumeCapability{volumeCapability}, maxShares) {
@@ -272,11 +260,7 @@
 		var err error
 		source, err = d.getDevicePathWithLUN(lun)
 		if err != nil {
-<<<<<<< HEAD
-			return nil, status.Errorf(codes.Internal, "failed to find device path with lun %s. %v", lun, err)
-=======
 			return nil, status.Errorf(codes.Internal, "failed to find device path with LUN %s. %v", lun, err)
->>>>>>> 9186f3f0
 		}
 		klog.V(2).Infof("NodePublishVolume [block]: found device path %s with LUN %s", source, lun)
 		err = d.ensureBlockTargetFile(target)
@@ -336,7 +320,6 @@
 
 // NodeGetInfo return info of the node on which this plugin is running
 func (d *Driver) NodeGetInfo(ctx context.Context, req *csi.NodeGetInfoRequest) (*csi.NodeGetInfoResponse, error) {
-<<<<<<< HEAD
 	topology := &csi.Topology{
 		Segments: map[string]string{topologyKey: ""},
 	}
@@ -370,38 +353,12 @@
 		if azureutils.IsValidAvailabilityZone(zone.FailureDomain, d.cloud.Location) {
 			topology.Segments[topologyKey] = zone.FailureDomain
 			topology.Segments[consts.WellKnownTopologyKey] = zone.FailureDomain
-=======
-	var (
-		zone      cloudprovider.Zone
-		zoneError error
-	)
-	if runtime.GOOS == "windows" && (!d.cloud.UseInstanceMetadata || d.cloud.Metadata == nil) {
-		zone, zoneError = d.cloud.VMSet.GetZoneByNodeName(d.NodeID)
-	} else {
-		zone, zoneError = d.cloud.GetZone(ctx)
-	}
-
-	topology := &csi.Topology{
-		Segments: map[string]string{},
-	}
-	if zoneError != nil {
-		klog.Warningf("get zone(%s) failed with: %v", d.NodeID, zoneError)
-	} else {
-		klog.V(2).Infof("NodeGetInfo, nodeName: %s, failureDomain: %s, region: %s", d.NodeID, zone.FailureDomain, zone.Region)
-		if azureutils.IsValidAvailabilityZone(zone.FailureDomain, d.cloud.Location) {
-			topology.Segments[topologyKey] = zone.FailureDomain
-			topology.Segments[consts.WellKnownTopologyKey] = zone.FailureDomain
-		} else {
-			topology.Segments[topologyKey] = ""
->>>>>>> 9186f3f0
 		}
 	}
 
 	maxDataDiskCount := d.VolumeAttachLimit
 	if maxDataDiskCount < 0 {
 		var instanceType string
-<<<<<<< HEAD
-		var err error
 		if d.getNodeInfoFromLabels {
 			if instanceTypeFromLabels == "" {
 				_, instanceTypeFromLabels, err = getNodeInfoFromLabels(ctx, d.NodeID, d.cloud.KubeClient)
@@ -412,6 +369,8 @@
 				if err == nil && metadata.Compute != nil {
 					instanceType = metadata.Compute.VMSize
 					klog.V(5).Infof("NodeGetInfo: nodeName(%s), VM Size(%s)", d.NodeID, instanceType)
+				} else {
+					klog.Warningf("get instance type(%s) failed with: %v", d.NodeID, err)
 				}
 			} else {
 				instances, ok := d.cloud.Instances()
@@ -434,25 +393,6 @@
 		}
 		if instanceType == "" {
 			instanceType = instanceTypeFromLabels
-=======
-		if runtime.GOOS == "windows" && d.cloud.UseInstanceMetadata && d.cloud.Metadata != nil {
-			metadata, err := d.cloud.Metadata.GetMetadata(azcache.CacheReadTypeDefault)
-			if err == nil && metadata.Compute != nil {
-				instanceType = metadata.Compute.VMSize
-				klog.V(5).Infof("NodeGetInfo: nodeName(%s), VM Size(%s)", d.NodeID, instanceType)
-			} else {
-				klog.Warningf("get instance type(%s) failed with: %v", d.NodeID, err)
-			}
-		} else {
-			instances, ok := d.cloud.Instances()
-			if !ok {
-				return nil, status.Error(codes.Internal, "Failed to get instances from cloud provider")
-			}
-			var err error
-			if instanceType, err = instances.InstanceType(ctx, types.NodeName(d.NodeID)); err != nil {
-				klog.Warningf("get instance type(%s) failed with: %v", d.NodeID, err)
-			}
->>>>>>> 9186f3f0
 		}
 		maxDataDiskCount = getMaxDataDiskCount(instanceType)
 	}
@@ -586,7 +526,6 @@
 		}
 	}
 
-<<<<<<< HEAD
 	if isBlock {
 		if d.enableDiskOnlineResize {
 			klog.V(2).Info("NodeExpandVolume begin to rescan all devices on block volume(%s)", volumeID)
@@ -598,9 +537,6 @@
 		return &csi.NodeExpandVolumeResponse{}, nil
 	}
 
-	if acquired := d.volumeLocks.TryAcquire(volumeID); !acquired {
-		return nil, status.Errorf(codes.Aborted, volumeOperationAlreadyExistsFmt, volumeID)
-=======
 	volumeCapability := req.GetVolumeCapability()
 	if volumeCapability != nil {
 		if blk := volumeCapability.GetBlock(); blk != nil {
@@ -609,7 +545,6 @@
 			klog.Warningf("NodeExpandVolume succeeded on %v to %s, capability is block but block check failed to identify it", volumeID, volumePath)
 			return &csi.NodeExpandVolumeResponse{}, nil
 		}
->>>>>>> 9186f3f0
 	}
 	defer d.volumeLocks.Release(volumeID)
 
@@ -624,11 +559,7 @@
 	}
 
 	if d.enableDiskOnlineResize {
-<<<<<<< HEAD
 		klog.V(2).Info("NodeExpandVolume begin to rescan device %s on volume(%s)", devicePath, volumeID)
-=======
-		klog.Errorf("NodeExpandVolume begin to rescan device %s on volume(%s)", devicePath, volumeID)
->>>>>>> 9186f3f0
 		if err := rescanVolume(d.ioHandler, devicePath); err != nil {
 			klog.Errorf("NodeExpandVolume rescanVolume failed with error: %v", err)
 		}
