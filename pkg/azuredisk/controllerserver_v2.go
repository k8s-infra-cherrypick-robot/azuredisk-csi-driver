//go:build azurediskv2
// +build azurediskv2

/*
Copyright 2017 The Kubernetes Authors.

Licensed under the Apache License, Version 2.0 (the "License");
you may not use this file except in compliance with the License.
You may obtain a copy of the License at

    http://www.apache.org/licenses/LICENSE-2.0

Unless required by applicable law or agreed to in writing, software
distributed under the License is distributed on an "AS IS" BASIS,
WITHOUT WARRANTIES OR CONDITIONS OF ANY KIND, either express or implied.
See the License for the specific language governing permissions and
limitations under the License.
*/

package azuredisk

import (
	"context"
	"fmt"
	"strconv"

<<<<<<< HEAD
	"github.com/Azure/azure-sdk-for-go/services/compute/mgmt/2021-07-01/compute"
=======
>>>>>>> 9186f3f0
	"github.com/container-storage-interface/spec/lib/go/csi"

	"github.com/golang/protobuf/ptypes"
	"google.golang.org/grpc/codes"
	"google.golang.org/grpc/status"
<<<<<<< HEAD
	"k8s.io/apimachinery/pkg/api/resource"
	metav1 "k8s.io/apimachinery/pkg/apis/meta/v1"
	"k8s.io/apimachinery/pkg/types"
	cloudprovider "k8s.io/cloud-provider"
	volerr "k8s.io/cloud-provider/volume/errors"
=======
>>>>>>> 9186f3f0
	"k8s.io/klog/v2"

	diskv1alpha2 "sigs.k8s.io/azuredisk-csi-driver/pkg/apis/azuredisk/v1alpha2"
	"sigs.k8s.io/azuredisk-csi-driver/pkg/azureutils"
<<<<<<< HEAD
	volumehelper "sigs.k8s.io/azuredisk-csi-driver/pkg/util"
=======
>>>>>>> 9186f3f0
	"sigs.k8s.io/cloud-provider-azure/pkg/metrics"
)

// CreateVolume provisions an azure disk
func (d *DriverV2) CreateVolume(ctx context.Context, req *csi.CreateVolumeRequest) (*csi.CreateVolumeResponse, error) {
	if err := d.ValidateControllerServiceRequest(csi.ControllerServiceCapability_RPC_CREATE_DELETE_VOLUME); err != nil {
		klog.Errorf("invalid create volume req: %v", req)
		return nil, err
	}

	params := req.GetParameters()
	diskParams, err := azureutils.ParseDiskParameters(params)
	if err != nil {
		return nil, status.Errorf(codes.InvalidArgument, "Failed parsing disk parameters: %v", err)
	}

	name := req.GetName()
	if len(name) == 0 {
		return nil, status.Error(codes.InvalidArgument, "CreateVolume Name must be provided")
	}

	if !azureutils.IsValidVolumeCapabilities(volCaps, diskParams.MaxShares) {
		return nil, status.Error(codes.InvalidArgument, "Volume capability not supported")
	}

	if acquired := d.volumeLocks.TryAcquire(name); !acquired {
		return nil, status.Errorf(codes.Aborted, volumeOperationAlreadyExistsFmt, name)
	}
	defer d.volumeLocks.Release(name)

<<<<<<< HEAD
	capacityBytes := req.GetCapacityRange().GetRequiredBytes()
	volSizeBytes := int64(capacityBytes)
	requestGiB := int(volumehelper.RoundUpGiB(volSizeBytes))
	if requestGiB < consts.MinimumDiskSizeGiB {
		requestGiB = consts.MinimumDiskSizeGiB
	}

	maxVolSize := int(volumehelper.RoundUpGiB(req.GetCapacityRange().GetLimitBytes()))
	if (maxVolSize > 0) && (maxVolSize < requestGiB) {
		return nil, status.Error(codes.InvalidArgument, "After round-up, volume size exceeds the limit specified")
	}

	if azureutils.IsAzureStackCloud(d.cloud.Config.Cloud, d.cloud.Config.DisableAzureStackCloud) {
		if diskParams.MaxShares > 1 {
			return nil, status.Error(codes.InvalidArgument, fmt.Sprintf("Invalid maxShares value: %d as Azure Stack does not support shared disk.", diskParams.MaxShares))
		}
	}

	if diskParams.DiskName == "" {
		diskParams.DiskName = name
=======
	mc := metrics.NewMetricContext(d.cloudProvisioner.GetMetricPrefix(), "controller_create_volume", d.cloudProvisioner.GetCloud().ResourceGroup, d.cloudProvisioner.GetCloud().SubscriptionID, d.Name)
	isOperationSucceeded := false
	defer func() {
		mc.ObserveOperationWithResult(isOperationSucceeded)
	}()

	volumeCaps := req.GetVolumeCapabilities()
	if len(volumeCaps) == 0 {
		return nil, status.Error(codes.InvalidArgument, "CreateVolume Volume capabilities must be provided")
	}

	params := req.GetParameters()
	maxShares, err := azureutils.GetMaxShares(params)
	if !azureutils.IsValidVolumeCapabilities(volumeCaps, maxShares) {
		return nil, status.Error(codes.InvalidArgument, "Volume capability not supported")
>>>>>>> 9186f3f0
	}
	diskParams.DiskName = azureutils.CreateValidDiskName(diskParams.DiskName)

<<<<<<< HEAD
	if diskParams.ResourceGroup == "" {
		diskParams.ResourceGroup = d.cloud.ResourceGroup
	}

	// normalize values
	skuName, err := azureutils.NormalizeStorageAccountType(diskParams.AccountType, d.cloud.Config.Cloud, d.cloud.Config.DisableAzureStackCloud)
	if err != nil {
		return nil, err
	}

	if _, err = azureutils.NormalizeCachingMode(diskParams.CachingMode); err != nil {
		return nil, err
	}

	networkAccessPolicy, err := azureutils.NormalizeNetworkAccessPolicy(diskParams.NetworkAccessPolicy)
	if err != nil {
		return nil, err
=======
	capRange := &diskv1alpha2.CapacityRange{
		RequiredBytes: req.GetCapacityRange().GetRequiredBytes(),
		LimitBytes:    req.GetCapacityRange().GetLimitBytes(),
	}

	volCaps := []diskv1alpha2.VolumeCapability{}

	for _, v := range volumeCaps {
		volCap := generateAzVolumeCapability(v)
		volCaps = append(volCaps, volCap)
	}

	contentVolSource := &diskv1alpha2.ContentVolumeSource{}
	reqVolumeContentSource := req.GetVolumeContentSource()
	if reqVolumeContentSource != nil {
		if reqVolumeContentSource.GetSnapshot() != nil {
			contentVolSource.ContentSource = diskv1alpha2.ContentVolumeSourceTypeSnapshot
			contentVolSource.ContentSourceID = reqVolumeContentSource.GetSnapshot().GetSnapshotId()
		} else if reqVolumeContentSource.GetVolume() != nil {
			contentVolSource.ContentSource = diskv1alpha2.ContentVolumeSourceTypeVolume
			contentVolSource.ContentSourceID = reqVolumeContentSource.GetVolume().GetVolumeId()
		}
	}

	preferredTopology, requisiteTopology := []diskv1alpha2.Topology{}, []diskv1alpha2.Topology{}
	accessibilityReqs := req.GetAccessibilityRequirements()

	for _, requisite := range accessibilityReqs.GetRequisite() {
		reqTopology := diskv1alpha2.Topology{
			Segments: requisite.GetSegments(),
		}

		requisiteTopology = append(requisiteTopology, reqTopology)
>>>>>>> 9186f3f0
	}

	for _, preferred := range accessibilityReqs.GetPreferred() {
		prefTopology := diskv1alpha2.Topology{
			Segments: preferred.GetSegments(),
		}

<<<<<<< HEAD
	if d.enableDiskCapacityCheck {
		if ok, err := d.checkDiskCapacity(ctx, diskParams.SubscriptionID, diskParams.ResourceGroup, diskParams.DiskName, requestGiB); !ok {
			return nil, err
		}
=======
		preferredTopology = append(preferredTopology, prefTopology)
	}

	accessibilityRequirement := &diskv1alpha2.TopologyRequirement{
		Requisite: requisiteTopology,
		Preferred: preferredTopology,
	}

	response, err := d.crdProvisioner.CreateVolume(ctx, name, capRange, volCaps, params, req.GetSecrets(), contentVolSource, accessibilityRequirement)

	if err != nil {
		return nil, err
>>>>>>> 9186f3f0
	}

	if response == nil {
		return nil, status.Error(codes.Unknown, "Error creating volume")
	}

<<<<<<< HEAD
	klog.V(2).Infof("begin to create azure disk(%s) account type(%s) rg(%s) location(%s) size(%d) diskZone(%v) maxShares(%d)",
		diskParams.DiskName, skuName, diskParams.ResourceGroup, diskParams.Location, requestGiB, selectedAvailabilityZone, diskParams.MaxShares)

	contentSource := &csi.VolumeContentSource{}

	if strings.EqualFold(diskParams.WriteAcceleratorEnabled, consts.TrueValue) {
		diskParams.Tags[azure.WriteAcceleratorEnabled] = consts.TrueValue
	}
	sourceID := ""
	sourceType := ""
	content := req.GetVolumeContentSource()
	if content != nil {
		if content.GetSnapshot() != nil {
			sourceID = content.GetSnapshot().GetSnapshotId()
			sourceType = consts.SourceSnapshot
			contentSource = &csi.VolumeContentSource{
				Type: &csi.VolumeContentSource_Snapshot{
					Snapshot: &csi.VolumeContentSource_SnapshotSource{
						SnapshotId: sourceID,
					},
=======
	isOperationSucceeded = true

	responseVolumeContentSource := &csi.VolumeContentSource{}

	if response.ContentSource != nil {
		if response.ContentSource.ContentSource == diskv1alpha2.ContentVolumeSourceTypeSnapshot {
			responseVolumeContentSource.Type = &csi.VolumeContentSource_Snapshot{
				Snapshot: &csi.VolumeContentSource_SnapshotSource{
					SnapshotId: response.ContentSource.ContentSourceID,
>>>>>>> 9186f3f0
				},
			}
		} else {
			responseVolumeContentSource.Type = &csi.VolumeContentSource_Volume{
				Volume: &csi.VolumeContentSource_VolumeSource{
					VolumeId: response.ContentSource.ContentSourceID,
				},
			}
<<<<<<< HEAD

			subsID := azureutils.GetSubscriptionIDFromURI(sourceID)
			if sourceGiB, _ := d.GetSourceDiskSize(ctx, subsID, diskParams.ResourceGroup, path.Base(sourceID), 0, consts.SourceDiskSearchMaxDepth); sourceGiB != nil && *sourceGiB < int32(requestGiB) {
				diskParams.VolumeContext[consts.ResizeRequired] = strconv.FormatBool(true)
			}
		}
	}

	diskParams.VolumeContext[consts.RequestedSizeGib] = strconv.Itoa(requestGiB)
	volumeOptions := &azure.ManagedDiskOptions{
		AvailabilityZone:    selectedAvailabilityZone,
		BurstingEnabled:     diskParams.EnableBursting,
		DiskEncryptionSetID: diskParams.DiskEncryptionSetID,
		DiskIOPSReadWrite:   diskParams.DiskIOPSReadWrite,
		DiskMBpsReadWrite:   diskParams.DiskMBPSReadWrite,
		DiskName:            diskParams.DiskName,
		LogicalSectorSize:   int32(diskParams.LogicalSectorSize),
		MaxShares:           int32(diskParams.MaxShares),
		PVCName:             "",
		ResourceGroup:       diskParams.ResourceGroup,
		SubscrtionID:        diskParams.SubscriptionID,
		SizeGB:              requestGiB,
		StorageAccountType:  skuName,
		SourceResourceID:    sourceID,
		SourceType:          sourceType,
		Tags:                diskParams.Tags,
	}
	// Azure Stack Cloud does not support NetworkAccessPolicy
	if !azureutils.IsAzureStackCloud(d.cloud.Config.Cloud, d.cloud.Config.DisableAzureStackCloud) {
		volumeOptions.NetworkAccessPolicy = networkAccessPolicy
		if diskParams.DiskAccessID != "" {
			volumeOptions.DiskAccessID = &diskParams.DiskAccessID
		}
	}
	diskURI, err := d.cloud.CreateManagedDisk(ctx, volumeOptions)
	if err != nil {
		if strings.Contains(err.Error(), consts.NotFound) {
			return nil, status.Error(codes.NotFound, err.Error())
		}
		return nil, err
	}

	isOperationSucceeded = true
	klog.V(2).Infof("create azure disk(%s) account type(%s) rg(%s) location(%s) size(%d) tags(%s) successfully", diskParams.DiskName, skuName, diskParams.ResourceGroup, diskParams.Location, requestGiB, diskParams.Tags)

	return &csi.CreateVolumeResponse{
		Volume: &csi.Volume{
			VolumeId:      diskURI,
			CapacityBytes: volumehelper.GiBToBytes(int64(requestGiB)),
			VolumeContext: diskParams.VolumeContext,
			ContentSource: contentSource,
			AccessibleTopology: []*csi.Topology{
				{
					Segments: map[string]string{topologyKey: selectedAvailabilityZone},
				},
			},
=======
		}
	}

	responseAccessibleTopology := []*csi.Topology{}
	for _, t := range response.AccessibleTopology {
		topology := &csi.Topology{
			Segments: t.Segments,
		}

		responseAccessibleTopology = append(responseAccessibleTopology, topology)
	}

	return &csi.CreateVolumeResponse{
		Volume: &csi.Volume{
			VolumeId:           response.VolumeID,
			CapacityBytes:      response.CapacityBytes,
			VolumeContext:      response.VolumeContext,
			ContentSource:      responseVolumeContentSource,
			AccessibleTopology: responseAccessibleTopology,
>>>>>>> 9186f3f0
		},
	}, nil
}

// DeleteVolume delete an azure disk
func (d *DriverV2) DeleteVolume(ctx context.Context, req *csi.DeleteVolumeRequest) (*csi.DeleteVolumeResponse, error) {
	volumeID := req.GetVolumeId()
	if len(volumeID) == 0 {
		return nil, status.Error(codes.InvalidArgument, "Volume ID missing in the request")
	}

	if err := d.ValidateControllerServiceRequest(csi.ControllerServiceCapability_RPC_CREATE_DELETE_VOLUME); err != nil {
		return nil, fmt.Errorf("invalid delete volume req: %v", req)
	}

	if acquired := d.volumeLocks.TryAcquire(volumeID); !acquired {
		return nil, status.Errorf(codes.Aborted, volumeOperationAlreadyExistsFmt, volumeID)
	}
	defer d.volumeLocks.Release(volumeID)

	mc := metrics.NewMetricContext(d.cloudProvisioner.GetMetricPrefix(), "controller_delete_volume", d.cloudProvisioner.GetCloud().ResourceGroup, d.cloudProvisioner.GetCloud().SubscriptionID, d.Name)
	isOperationSucceeded := false
	defer func() {
		mc.ObserveOperationWithResult(isOperationSucceeded)
	}()

	klog.V(2).Infof("deleting disk(%s)", volumeID)
	err := d.crdProvisioner.DeleteVolume(ctx, volumeID, req.GetSecrets())
	klog.V(2).Infof("delete disk(%s) returned with %v", volumeID, err)
	isOperationSucceeded = (err == nil)
	return &csi.DeleteVolumeResponse{}, err
}

// ControllerGetVolume get volume
func (d *DriverV2) ControllerGetVolume(context.Context, *csi.ControllerGetVolumeRequest) (*csi.ControllerGetVolumeResponse, error) {
	return nil, status.Error(codes.Unimplemented, "")
}

// ControllerPublishVolume attach an azure disk to a required node
func (d *DriverV2) ControllerPublishVolume(ctx context.Context, req *csi.ControllerPublishVolumeRequest) (*csi.ControllerPublishVolumeResponse, error) {
	diskURI := req.GetVolumeId()
	if len(diskURI) == 0 {
		return nil, status.Error(codes.InvalidArgument, "Volume ID not provided")
	}

	volCap := req.GetVolumeCapability()
	if volCap == nil {
		return nil, status.Error(codes.InvalidArgument, "Volume capability not provided")
	}

	caps := []*csi.VolumeCapability{volCap}
	maxShares, err := azureutils.GetMaxShares(req.GetVolumeContext())
	if err != nil {
<<<<<<< HEAD
		return nil, status.Error(codes.InvalidArgument, "MaxShares value not supported")
	}

	if !azureutils.IsValidVolumeCapabilities(caps, maxShares) {
		return nil, status.Error(codes.InvalidArgument, "Volume capability not supported")
=======
		return nil, status.Error(codes.InvalidArgument, fmt.Sprintf("invalid value specified by maxShares parameter: %s", err.Error()))
>>>>>>> 9186f3f0
	}

	if !azureutils.IsValidVolumeCapabilities(caps, maxShares) {
		return nil, status.Error(codes.InvalidArgument, "Volume capability not supported")
	}

	nodeID := req.GetNodeId()
	if len(nodeID) == 0 {
		return nil, status.Error(codes.InvalidArgument, "Node ID not provided")
	}

	mc := metrics.NewMetricContext(d.cloudProvisioner.GetMetricPrefix(), "controller_publish_volume", d.cloudProvisioner.GetCloud().ResourceGroup, d.cloudProvisioner.GetCloud().SubscriptionID, d.Name)
	isOperationSucceeded := false
	defer func() {
		mc.ObserveOperationWithResult(isOperationSucceeded)
	}()

	volumeCapability := generateAzVolumeCapability(volCap)

	response, err := d.crdProvisioner.PublishVolume(ctx, diskURI, nodeID, &volumeCapability, req.GetReadonly(), req.GetSecrets(), req.GetVolumeContext())

	if err != nil {
		return nil, err
	}

<<<<<<< HEAD
	if err == nil {
		if vmState != nil && strings.ToLower(*vmState) == "failed" {
			klog.Warningf("VM(%q) is in failed state, update VM first", nodeName)
			if err := d.cloud.UpdateVM(ctx, nodeName); err != nil {
				return nil, fmt.Errorf("update instance %q failed with %v", nodeName, err)
			}
		}
		// Volume is already attached to node.
		klog.V(2).Infof("Attach operation is successful. volume %q is already attached to node %q at lun %d.", diskURI, nodeName, lun)
	} else {
		var cachingMode compute.CachingTypes
		if cachingMode, err = azureutils.GetCachingMode(volumeContext); err != nil {
			return nil, err
		}
		klog.V(2).Infof("Trying to attach volume %q to node %q", diskURI, nodeName)

		lun, err = d.cloud.AttachDisk(ctx, true, diskName, diskURI, nodeName, cachingMode, disk)
		if err == nil {
			klog.V(2).Infof("Attach operation successful: volume %q attached to node %q.", diskURI, nodeName)
		} else {
			if derr, ok := err.(*volerr.DanglingAttachError); ok {
				klog.Warningf("volume %q is already attached to node %q, try detach first", diskURI, derr.CurrentNode)
				if err = d.cloud.DetachDisk(ctx, diskName, diskURI, derr.CurrentNode); err != nil {
					return nil, status.Errorf(codes.Internal, "Could not detach volume %q from node %q: %v", diskURI, derr.CurrentNode, err)
				}
				klog.V(2).Infof("Trying to attach volume %q to node %q again", diskURI, nodeName)
				lun, err = d.cloud.AttachDisk(ctx, true, diskName, diskURI, nodeName, cachingMode, disk)
			}
			if err != nil {
				klog.Errorf("Attach volume %q to instance %q failed with %v", diskURI, nodeName, err)
				return nil, fmt.Errorf("Attach volume %q to instance %q failed with %v", diskURI, nodeName, err)
			}
		}
		klog.V(2).Infof("attach volume %q to node %q successfully", diskURI, nodeName)
=======
	if response == nil {
		return nil, status.Error(codes.Unknown, "Error publishing volume")
>>>>>>> 9186f3f0
	}

	isOperationSucceeded = true
	return &csi.ControllerPublishVolumeResponse{
		PublishContext: response,
	}, nil
}

// ControllerUnpublishVolume detach an azure disk from a required node
func (d *DriverV2) ControllerUnpublishVolume(ctx context.Context, req *csi.ControllerUnpublishVolumeRequest) (*csi.ControllerUnpublishVolumeResponse, error) {
	diskURI := req.GetVolumeId()
	if len(diskURI) == 0 {
		return nil, status.Error(codes.InvalidArgument, "Volume ID not provided")
	}

	nodeID := req.GetNodeId()
	if len(nodeID) == 0 {
		return nil, status.Error(codes.InvalidArgument, "Node ID not provided")
	}

	mc := metrics.NewMetricContext(d.cloudProvisioner.GetMetricPrefix(), "controller_unpublish_volume", d.cloudProvisioner.GetCloud().ResourceGroup, d.cloudProvisioner.GetCloud().SubscriptionID, d.Name)
	isOperationSucceeded := false
	defer func() {
		mc.ObserveOperationWithResult(isOperationSucceeded)
	}()

	err := d.crdProvisioner.UnpublishVolume(ctx, diskURI, nodeID, req.GetSecrets())

	if err != nil {
		return nil, err
	}

	isOperationSucceeded = true

	return &csi.ControllerUnpublishVolumeResponse{}, nil
}

// ValidateVolumeCapabilities return the capabilities of the volume
func (d *DriverV2) ValidateVolumeCapabilities(ctx context.Context, req *csi.ValidateVolumeCapabilitiesRequest) (*csi.ValidateVolumeCapabilitiesResponse, error) {
	diskURI := req.GetVolumeId()
	if len(diskURI) == 0 {
		return nil, status.Error(codes.InvalidArgument, "Volume ID missing in the request")
	}
	volumeCapabilities := req.GetVolumeCapabilities()
	if volumeCapabilities == nil {
		return nil, status.Error(codes.InvalidArgument, "VolumeCapabilities missing in the request")
<<<<<<< HEAD
	}

	params := req.GetParameters()
	maxShares, err := azureutils.GetMaxShares(params)
	if err != nil {
		return nil, status.Error(codes.InvalidArgument, "MaxShares value not supported")
	}

	if !azureutils.IsValidVolumeCapabilities(volumeCapabilities, maxShares) {
		return &csi.ValidateVolumeCapabilitiesResponse{Message: "VolumeCapabilities are invalid"}, nil
=======
>>>>>>> 9186f3f0
	}

	params := req.GetParameters()
	maxShares, err := azureutils.GetMaxShares(params)
	if err != nil {
		return nil, status.Error(codes.InvalidArgument, fmt.Sprintf("invalid value specified by maxShares parameter: %s", err.Error()))
	}

<<<<<<< HEAD
=======
	if !azureutils.IsValidVolumeCapabilities(volumeCapabilities, maxShares) {
		return &csi.ValidateVolumeCapabilitiesResponse{Message: "VolumeCapabilities are invalid"}, nil
	}

	if _, err := d.cloudProvisioner.CheckDiskExists(ctx, diskURI); err != nil {
		return nil, status.Error(codes.NotFound, fmt.Sprintf("Volume not found, failed with error: %v", err))
	}

>>>>>>> 9186f3f0
	return &csi.ValidateVolumeCapabilitiesResponse{
		Confirmed: &csi.ValidateVolumeCapabilitiesResponse_Confirmed{
			VolumeCapabilities: volumeCapabilities,
		}}, nil
}

// ControllerGetCapabilities returns the capabilities of the Controller plugin
func (d *DriverV2) ControllerGetCapabilities(ctx context.Context, req *csi.ControllerGetCapabilitiesRequest) (*csi.ControllerGetCapabilitiesResponse, error) {
	return &csi.ControllerGetCapabilitiesResponse{
		Capabilities: d.Cap,
	}, nil
}

// GetCapacity returns the capacity of the total available storage pool
func (d *DriverV2) GetCapacity(ctx context.Context, req *csi.GetCapacityRequest) (*csi.GetCapacityResponse, error) {
	return nil, status.Error(codes.Unimplemented, "")
}

// ListVolumes return all available volumes
func (d *DriverV2) ListVolumes(ctx context.Context, req *csi.ListVolumesRequest) (*csi.ListVolumesResponse, error) {
	start := 0
	var err error
	startingToken := req.GetStartingToken()
	if startingToken != "" {
		start, err = strconv.Atoi(startingToken)
		if err != nil {
			return nil, status.Errorf(codes.Aborted, "ListVolumes starting token(%s) parsing with error: %v", startingToken, err)
		}
		if start < 0 {
			return nil, status.Errorf(codes.Aborted, "ListVolumes starting token(%d) can not be negative", start)
		}
	}

	mc := metrics.NewMetricContext(d.cloudProvisioner.GetMetricPrefix(), "controller_list_volumes", d.cloudProvisioner.GetCloud().ResourceGroup, d.cloudProvisioner.GetCloud().SubscriptionID, d.Name)
	isOperationSucceeded := false
	defer func() {
		mc.ObserveOperationWithResult(isOperationSucceeded)
	}()

	result, err := d.cloudProvisioner.ListVolumes(ctx, req.GetMaxEntries(), startingToken)

	if err != nil {
<<<<<<< HEAD
		return nil, status.Errorf(codes.Internal, "ListVolumes failed while fetching PersistentVolumes List with error: %v", err.Error())
	}

	// get all resource groups and put them into a sorted slice
	rgMap := make(map[string]bool)
	volSet := make(map[string]bool)
	for _, pv := range pvList.Items {
		if pv.Spec.CSI != nil && pv.Spec.CSI.Driver == d.Name {
			diskURI := pv.Spec.CSI.VolumeHandle
			if err := azureutils.IsValidDiskURI(diskURI); err != nil {
				klog.Warningf("invalid disk uri (%s) with error(%v)", diskURI, err)
				continue
			}
			rg, err := azureutils.GetResourceGroupFromURI(diskURI)
			if err != nil {
				klog.Warningf("failed to get resource group from disk uri (%s) with error(%v)", diskURI, err)
				continue
			}
			subsID := azureutils.GetSubscriptionIDFromURI(diskURI)
			if !strings.EqualFold(subsID, d.cloud.SubscriptionID) {
				klog.V(6).Infof("disk(%s) not in current subscription(%s), skip", diskURI, d.cloud.SubscriptionID)
				continue
			}
			rg, diskURI = strings.ToLower(rg), strings.ToLower(diskURI)
			volSet[diskURI] = true
			if _, visited := rgMap[rg]; visited {
				continue
			}
			rgMap[rg] = true
		}
=======
		return nil, err
>>>>>>> 9186f3f0
	}

	if result == nil {
		return nil, status.Error(codes.Unknown, "Error listing volumes")
	}

	responseEntries := []*csi.ListVolumesResponse_Entry{}

	for _, resultEntry := range result.Entries {
		resultVolumeDetail := resultEntry.Details
		responseContentSource := &csi.VolumeContentSource{}

		if resultVolumeDetail.ContentSource != nil {
			if resultVolumeDetail.ContentSource.ContentSource == diskv1alpha2.ContentVolumeSourceTypeSnapshot {
				responseContentSource.Type = &csi.VolumeContentSource_Snapshot{
					Snapshot: &csi.VolumeContentSource_SnapshotSource{
						SnapshotId: resultVolumeDetail.ContentSource.ContentSourceID,
					},
				}
			} else {
				responseContentSource.Type = &csi.VolumeContentSource_Volume{
					Volume: &csi.VolumeContentSource_VolumeSource{
						VolumeId: resultVolumeDetail.ContentSource.ContentSourceID,
					},
				}
			}
		}

		responseAccessibleTopology := []*csi.Topology{}
		for _, t := range resultVolumeDetail.AccessibleTopology {
			topology := &csi.Topology{
				Segments: t.Segments,
			}

			responseAccessibleTopology = append(responseAccessibleTopology, topology)
		}

		responseVolumeStatus := &csi.ListVolumesResponse_VolumeStatus{}

		if resultEntry.Status != nil {
			responseVolumeStatus.PublishedNodeIds = resultEntry.Status.PublishedNodeIds
			if resultEntry.Status.Condition != nil {
				condition := &csi.VolumeCondition{
					Abnormal: resultEntry.Status.Condition.Abnormal,
					Message:  resultEntry.Status.Condition.Message,
				}

				responseVolumeStatus.VolumeCondition = condition
			}
		}

		responseEntries = append(responseEntries, &csi.ListVolumesResponse_Entry{
			Volume: &csi.Volume{
				VolumeId:           resultVolumeDetail.VolumeID,
				CapacityBytes:      resultVolumeDetail.CapacityBytes,
				VolumeContext:      resultVolumeDetail.VolumeContext,
				ContentSource:      responseContentSource,
				AccessibleTopology: responseAccessibleTopology,
			},
			Status: responseVolumeStatus,
		})
	}

	isOperationSucceeded = true

<<<<<<< HEAD
// listVolumesByResourceGroup is a helper function that updates the ListVolumeResponse_Entry slice and returns number of total visited volumes, number of volumes that needs to be visited and an error if found
func (d *DriverV2) listVolumesByResourceGroup(ctx context.Context, resourceGroup string, entries []*csi.ListVolumesResponse_Entry, start, maxEntries int, volSet map[string]bool) listVolumeStatus {
	disks, derr := d.cloud.DisksClient.ListByResourceGroup(ctx, "", resourceGroup)
	if derr != nil {
		return listVolumeStatus{err: status.Errorf(codes.Internal, "ListVolumes on rg(%s) failed with error: %v", resourceGroup, derr.Error())}
	}
	// if volSet is initialized but is empty, return
	if volSet != nil && len(volSet) == 0 {
		return listVolumeStatus{
			numVisited:    len(disks),
			isCompleteRun: true,
			entries:       entries,
		}
=======
	response := &csi.ListVolumesResponse{
		Entries:   responseEntries,
		NextToken: result.NextToken,
>>>>>>> 9186f3f0
	}

	return response, nil
}

// ControllerExpandVolume controller expand volume
func (d *DriverV2) ControllerExpandVolume(ctx context.Context, req *csi.ControllerExpandVolumeRequest) (*csi.ControllerExpandVolumeResponse, error) {
<<<<<<< HEAD
	if len(req.GetVolumeId()) == 0 {
=======
	diskURI := req.GetVolumeId()
	if len(diskURI) == 0 {
>>>>>>> 9186f3f0
		return nil, status.Error(codes.InvalidArgument, "Volume ID missing in the request")
	}
	if err := d.ValidateControllerServiceRequest(csi.ControllerServiceCapability_RPC_EXPAND_VOLUME); err != nil {
		return nil, status.Errorf(codes.InvalidArgument, "invalid expand volume request: %v", req)
	}

	capacityBytes := req.GetCapacityRange().GetRequiredBytes()
	if capacityBytes == 0 {
		return nil, status.Error(codes.InvalidArgument, "volume capacity range missing in request")
	}

	mc := metrics.NewMetricContext(d.cloudProvisioner.GetMetricPrefix(), "controller_expand_volume", d.cloudProvisioner.GetCloud().ResourceGroup, d.cloudProvisioner.GetCloud().SubscriptionID, d.Name)
	isOperationSucceeded := false
	defer func() {
		mc.ObserveOperationWithResult(isOperationSucceeded)
	}()

<<<<<<< HEAD
	subsID := azureutils.GetSubscriptionIDFromURI(diskURI)
	result, rerr := d.cloud.DisksClient.Get(ctx, subsID, resourceGroup, diskName)
	if rerr != nil {
		return nil, status.Errorf(codes.Internal, "could not get the disk(%s) under rg(%s) with error(%v)", diskName, resourceGroup, rerr.Error())
=======
	capacityRange := &diskv1alpha2.CapacityRange{
		RequiredBytes: req.GetCapacityRange().GetRequiredBytes(),
		LimitBytes:    req.GetCapacityRange().GetLimitBytes(),
>>>>>>> 9186f3f0
	}

<<<<<<< HEAD
	klog.V(2).Infof("begin to expand azure disk(%s) with new size(%d)", diskURI, requestSize.Value())
	newSize, err := d.cloud.ResizeDisk(ctx, diskURI, oldSize, requestSize, d.enableDiskOnlineResize)
=======
	response, err := d.crdProvisioner.ExpandVolume(ctx, diskURI, capacityRange, req.GetSecrets())

>>>>>>> 9186f3f0
	if err != nil {
		return nil, err
	}

	if response == nil {
		return nil, status.Error(codes.Unknown, "Error exanding volume")
	}

	isOperationSucceeded = true
	return &csi.ControllerExpandVolumeResponse{
		CapacityBytes:         response.CapacityBytes,
		NodeExpansionRequired: response.NodeExpansionRequired,
	}, nil
}

// CreateSnapshot create a snapshot
func (d *DriverV2) CreateSnapshot(ctx context.Context, req *csi.CreateSnapshotRequest) (*csi.CreateSnapshotResponse, error) {
	sourceVolumeID := req.GetSourceVolumeId()
	if len(sourceVolumeID) == 0 {
		return nil, status.Error(codes.InvalidArgument, "CreateSnapshot Source Volume ID must be provided")
	}
	snapshotName := req.GetName()
	if len(snapshotName) == 0 {
		return nil, status.Error(codes.InvalidArgument, "snapshot name must be provided")
	}

<<<<<<< HEAD
	snapshotName = azureutils.CreateValidDiskName(snapshotName)

	var customTags string
	// set incremental snapshot as true by default
	incremental := true
	var resourceGroup, subsID string
	var err error

	parameters := req.GetParameters()
	for k, v := range parameters {
		switch strings.ToLower(k) {
		case consts.TagsField:
			customTags = v
		case consts.IncrementalField:
			if v == "false" {
				incremental = false
			}
		case consts.ResourceGroupField:
			resourceGroup = v
		case consts.SubscriptionIDField:
			subsID = v
		default:
			return nil, fmt.Errorf("AzureDisk - invalid option %s in VolumeSnapshotClass", k)
		}
	}

	if azureutils.IsAzureStackCloud(d.cloud.Config.Cloud, d.cloud.Config.DisableAzureStackCloud) {
		klog.V(2).Info("Use full snapshot instead as Azure Stack does not support incremental snapshot.")
		incremental = false
	}

	if resourceGroup == "" {
		resourceGroup, err = azureutils.GetResourceGroupFromURI(sourceVolumeID)
		if err != nil {
			return nil, status.Errorf(codes.InvalidArgument, "could not get resource group from diskURI(%s) with error(%v)", sourceVolumeID, err)
		}
	}

	customTagsMap, err := volumehelper.ConvertTagsToMap(customTags)
	if err != nil {
		return nil, err
	}
	tags := make(map[string]*string)
	for k, v := range customTagsMap {
		value := v
		tags[k] = &value
	}

	snapshot := compute.Snapshot{
		SnapshotProperties: &compute.SnapshotProperties{
			CreationData: &compute.CreationData{
				CreateOption:     compute.DiskCreateOptionCopy,
				SourceResourceID: &sourceVolumeID,
			},
			Incremental: &incremental,
		},
		Location: &d.cloud.Location,
		Tags:     tags,
	}
	mc := metrics.NewMetricContext(consts.AzureDiskCSIDriverName, "controller_create_snapshot", d.cloud.ResourceGroup, d.cloud.SubscriptionID, d.Name)
=======
	mc := metrics.NewMetricContext(d.cloudProvisioner.GetMetricPrefix(), "controller_create_snapshot", d.cloudProvisioner.GetCloud().ResourceGroup, d.cloudProvisioner.GetCloud().SubscriptionID, d.Name)
>>>>>>> 9186f3f0
	isOperationSucceeded := false
	defer func() {
		mc.ObserveOperationWithResult(isOperationSucceeded)
	}()

<<<<<<< HEAD
	klog.V(2).Infof("begin to create snapshot(%s, incremental: %v) under rg(%s)", snapshotName, incremental, resourceGroup)
	if rerr := d.cloud.SnapshotsClient.CreateOrUpdate(ctx, subsID, resourceGroup, snapshotName, snapshot); rerr != nil {
		if strings.Contains(rerr.Error().Error(), "existing disk") {
			return nil, status.Error(codes.AlreadyExists, fmt.Sprintf("request snapshot(%s) under rg(%s) already exists, but the SourceVolumeId is different, error details: %v", snapshotName, resourceGroup, rerr.Error()))
		}

		azureutils.SleepIfThrottled(rerr.Error(), azureconstants.SnapshotOpThrottlingSleepSec)
		return nil, status.Error(codes.Internal, fmt.Sprintf("create snapshot error: %v", rerr.Error()))
	}
	klog.V(2).Infof("create snapshot(%s) under rg(%s) successfully", snapshotName, resourceGroup)

	csiSnapshot, err := d.getSnapshotByID(ctx, subsID, resourceGroup, snapshotName, sourceVolumeID)
=======
	snapshot, err := d.cloudProvisioner.CreateSnapshot(ctx, sourceVolumeID, snapshotName, req.GetSecrets(), req.GetParameters())

>>>>>>> 9186f3f0
	if err != nil {
		return nil, err
	}

	if snapshot == nil {
		return nil, status.Error(codes.Unknown, "Error creating snapshot")
	}

	tp, err := ptypes.TimestampProto(snapshot.CreationTime.Time)
	if err != nil {
		return nil, fmt.Errorf("Failed to convert creation timestamp: %v", err)
	}

	isOperationSucceeded = true
	return &csi.CreateSnapshotResponse{
		Snapshot: &csi.Snapshot{
			SnapshotId:     snapshot.SnapshotID,
			SourceVolumeId: snapshot.SourceVolumeID,
			CreationTime:   tp,
			ReadyToUse:     snapshot.ReadyToUse,
			SizeBytes:      snapshot.SizeBytes,
		},
	}, nil
}

// DeleteSnapshot delete a snapshot
func (d *DriverV2) DeleteSnapshot(ctx context.Context, req *csi.DeleteSnapshotRequest) (*csi.DeleteSnapshotResponse, error) {
	snapshotID := req.GetSnapshotId()
	if len(snapshotID) == 0 {
		return nil, status.Error(codes.InvalidArgument, "Snapshot ID must be provided")
	}

<<<<<<< HEAD
	var err error
	var subsID string
	snapshotName := snapshotID
	resourceGroup := d.cloud.ResourceGroup

	if azureutils.IsARMResourceID(snapshotID) {
		snapshotName, resourceGroup, subsID, err = d.getSnapshotInfo(snapshotID)
		if err != nil {
			return nil, err
		}
	}

	mc := metrics.NewMetricContext(consts.AzureDiskCSIDriverName, "controller_delete_snapshot", d.cloud.ResourceGroup, d.cloud.SubscriptionID, d.Name)
=======
	mc := metrics.NewMetricContext(d.cloudProvisioner.GetMetricPrefix(), "controller_delete_snapshot", d.cloudProvisioner.GetCloud().ResourceGroup, d.cloudProvisioner.GetCloud().SubscriptionID, d.Name)
>>>>>>> 9186f3f0
	isOperationSucceeded := false
	defer func() {
		mc.ObserveOperationWithResult(isOperationSucceeded)
	}()

<<<<<<< HEAD
	klog.V(2).Infof("begin to delete snapshot(%s) under rg(%s)", snapshotName, resourceGroup)
	rerr := d.cloud.SnapshotsClient.Delete(ctx, subsID, resourceGroup, snapshotName)
	if rerr != nil {
		azureutils.SleepIfThrottled(rerr.Error(), azureconstants.SnapshotOpThrottlingSleepSec)
		return nil, status.Error(codes.Internal, fmt.Sprintf("delete snapshot error: %v", rerr.Error()))
=======
	err := d.cloudProvisioner.DeleteSnapshot(ctx, snapshotID, req.GetSecrets())

	if err != nil {
		return nil, err
>>>>>>> 9186f3f0
	}

	isOperationSucceeded = true
	return &csi.DeleteSnapshotResponse{}, nil
}

// ListSnapshots list all snapshots
func (d *DriverV2) ListSnapshots(ctx context.Context, req *csi.ListSnapshotsRequest) (*csi.ListSnapshotsResponse, error) {
<<<<<<< HEAD
	// SnapshotId is not empty, return snapshot that match the snapshot id.
	if len(req.GetSnapshotId()) != 0 {
		snapshot, err := d.getSnapshotByID(ctx, "", d.cloud.ResourceGroup, req.GetSnapshotId(), req.SourceVolumeId)
		if err != nil {
			if strings.Contains(err.Error(), consts.ResourceNotFound) {
				return &csi.ListSnapshotsResponse{}, nil
			}
			return nil, err
		}
		entries := []*csi.ListSnapshotsResponse_Entry{
			{
				Snapshot: snapshot,
			},
		}
		listSnapshotResp := &csi.ListSnapshotsResponse{
			Entries: entries,
		}
		return listSnapshotResp, nil
	}

	// no SnapshotId is set, return all snapshots that satisfy the request.
	snapshots, err := d.cloud.SnapshotsClient.ListByResourceGroup(ctx, "", d.cloud.ResourceGroup)
=======
	mc := metrics.NewMetricContext(d.cloudProvisioner.GetMetricPrefix(), "controller_list_snapshots", d.cloudProvisioner.GetCloud().ResourceGroup, d.cloudProvisioner.GetCloud().SubscriptionID, d.Name)
	isOperationSucceeded := false
	defer func() {
		mc.ObserveOperationWithResult(isOperationSucceeded)
	}()

	result, err := d.cloudProvisioner.ListSnapshots(ctx, req.GetMaxEntries(), req.GetStartingToken(), req.GetSourceVolumeId(), req.GetSnapshotId(), req.GetSecrets())
>>>>>>> 9186f3f0
	if err != nil {
		return nil, err
	}

	if result == nil {
		return nil, status.Error(codes.Unknown, "Error listing volumes")
	}

<<<<<<< HEAD
func (d *DriverV2) getSnapshotByID(ctx context.Context, subsID, resourceGroup, snapshotID, sourceVolumeID string) (*csi.Snapshot, error) {
	var err error
	snapshotName := snapshotID
	if azureutils.IsARMResourceID(snapshotID) {
		snapshotName, resourceGroup, subsID, err = d.getSnapshotInfo(snapshotID)
=======
	responseEntries := []*csi.ListSnapshotsResponse_Entry{}

	for _, resultEntry := range result.Entries {
		tp, err := ptypes.TimestampProto(resultEntry.CreationTime.Time)
>>>>>>> 9186f3f0
		if err != nil {
			return nil, fmt.Errorf("Failed to convert creation timestamp: %v", err)
		}
		responseEntries = append(responseEntries, &csi.ListSnapshotsResponse_Entry{
			Snapshot: &csi.Snapshot{
				SnapshotId:     resultEntry.SnapshotID,
				SourceVolumeId: resultEntry.SourceVolumeID,
				CreationTime:   tp,
				ReadyToUse:     resultEntry.ReadyToUse,
				SizeBytes:      resultEntry.SizeBytes,
			},
		})
	}

<<<<<<< HEAD
	snapshot, rerr := d.cloud.SnapshotsClient.Get(ctx, subsID, resourceGroup, snapshotName)
	if rerr != nil {
		return nil, status.Error(codes.Internal, fmt.Sprintf("get snapshot %s from rg(%s) error: %v", snapshotName, resourceGroup, rerr.Error()))
	}
=======
	isOperationSucceeded = true
>>>>>>> 9186f3f0

	return &csi.ListSnapshotsResponse{
		Entries:   responseEntries,
		NextToken: result.NextToken,
	}, nil
}

<<<<<<< HEAD
// GetSourceDiskSize recursively searches for the sourceDisk and returns: sourceDisk disk size, error
func (d *DriverV2) GetSourceDiskSize(ctx context.Context, subsID, resourceGroup, diskName string, curDepth, maxDepth int) (*int32, error) {
	if curDepth > maxDepth {
		return nil, status.Error(codes.Internal, fmt.Sprintf("current depth (%d) surpassed the max depth (%d) while searching for the source disk size", curDepth, maxDepth))
	}
	result, rerr := d.cloud.DisksClient.Get(ctx, subsID, resourceGroup, diskName)
	if rerr != nil {
		return nil, rerr.Error()
	}
	if result.DiskProperties == nil {
		return nil, status.Error(codes.Internal, fmt.Sprintf("DiskProperty not found for disk (%s) in resource group (%s)", diskName, resourceGroup))
	}

	if result.DiskProperties.CreationData != nil && (*result.DiskProperties.CreationData).CreateOption == "Copy" {
		klog.V(2).Infof("Clone source disk has a parent source")
		sourceResourceID := *result.DiskProperties.CreationData.SourceResourceID
		parentResourceGroup, _ := azureutils.GetResourceGroupFromURI(sourceResourceID)
		parentDiskName := path.Base(sourceResourceID)
		return d.GetSourceDiskSize(ctx, subsID, parentResourceGroup, parentDiskName, curDepth+1, maxDepth)
	}

	if (*result.DiskProperties).DiskSizeGB == nil {
		return nil, status.Error(codes.Internal, fmt.Sprintf("DiskSizeGB for disk (%s) in resourcegroup (%s) is nil", diskName, resourceGroup))
	}
	return (*result.DiskProperties).DiskSizeGB, nil
}

// The format of snapshot id is /subscriptions/xxx/resourceGroups/xxx/providers/Microsoft.Compute/snapshots/snapshot-xxx-xxx.
func (d *DriverV2) getSnapshotInfo(snapshotID string) (snapshotName, resourceGroup, subsID string, err error) {
	if snapshotName, err = azureutils.GetSnapshotNameFromURI(snapshotID); err != nil {
		return "", "", "", err
	}
	if resourceGroup, err = azureutils.GetResourceGroupFromURI(snapshotID); err != nil {
		return "", "", "", err
	}
	if subsID = azureutils.GetSubscriptionIDFromURI(snapshotID); subsID == "" {
		return "", "", "", fmt.Errorf("cannot get SubscriptionID from %s", snapshotID)
	}
	return snapshotName, resourceGroup, subsID, err
=======
func generateAzVolumeCapability(volumeCapability *csi.VolumeCapability) diskv1alpha2.VolumeCapability {
	volCap := diskv1alpha2.VolumeCapability{
		AccessMode: diskv1alpha2.VolumeCapabilityAccessMode(volumeCapability.GetAccessMode().GetMode()),
	}

	if volumeCapability.GetMount() != nil {
		volCap.AccessType = diskv1alpha2.VolumeCapabilityAccessMount
		volCap.FsType = volumeCapability.GetMount().GetFsType()
		volCap.MountFlags = volumeCapability.GetMount().GetMountFlags()
	} else if volumeCapability.GetBlock() != nil {
		volCap.AccessType = diskv1alpha2.VolumeCapabilityAccessBlock
	}

	return volCap
>>>>>>> 9186f3f0
}<|MERGE_RESOLUTION|>--- conflicted
+++ resolved
@@ -24,31 +24,15 @@
 	"fmt"
 	"strconv"
 
-<<<<<<< HEAD
-	"github.com/Azure/azure-sdk-for-go/services/compute/mgmt/2021-07-01/compute"
-=======
->>>>>>> 9186f3f0
 	"github.com/container-storage-interface/spec/lib/go/csi"
 
 	"github.com/golang/protobuf/ptypes"
 	"google.golang.org/grpc/codes"
 	"google.golang.org/grpc/status"
-<<<<<<< HEAD
-	"k8s.io/apimachinery/pkg/api/resource"
-	metav1 "k8s.io/apimachinery/pkg/apis/meta/v1"
-	"k8s.io/apimachinery/pkg/types"
-	cloudprovider "k8s.io/cloud-provider"
-	volerr "k8s.io/cloud-provider/volume/errors"
-=======
->>>>>>> 9186f3f0
 	"k8s.io/klog/v2"
 
 	diskv1alpha2 "sigs.k8s.io/azuredisk-csi-driver/pkg/apis/azuredisk/v1alpha2"
 	"sigs.k8s.io/azuredisk-csi-driver/pkg/azureutils"
-<<<<<<< HEAD
-	volumehelper "sigs.k8s.io/azuredisk-csi-driver/pkg/util"
-=======
->>>>>>> 9186f3f0
 	"sigs.k8s.io/cloud-provider-azure/pkg/metrics"
 )
 
@@ -59,48 +43,16 @@
 		return nil, err
 	}
 
-	params := req.GetParameters()
-	diskParams, err := azureutils.ParseDiskParameters(params)
-	if err != nil {
-		return nil, status.Errorf(codes.InvalidArgument, "Failed parsing disk parameters: %v", err)
-	}
-
 	name := req.GetName()
 	if len(name) == 0 {
 		return nil, status.Error(codes.InvalidArgument, "CreateVolume Name must be provided")
 	}
 
-	if !azureutils.IsValidVolumeCapabilities(volCaps, diskParams.MaxShares) {
-		return nil, status.Error(codes.InvalidArgument, "Volume capability not supported")
-	}
-
 	if acquired := d.volumeLocks.TryAcquire(name); !acquired {
 		return nil, status.Errorf(codes.Aborted, volumeOperationAlreadyExistsFmt, name)
 	}
 	defer d.volumeLocks.Release(name)
 
-<<<<<<< HEAD
-	capacityBytes := req.GetCapacityRange().GetRequiredBytes()
-	volSizeBytes := int64(capacityBytes)
-	requestGiB := int(volumehelper.RoundUpGiB(volSizeBytes))
-	if requestGiB < consts.MinimumDiskSizeGiB {
-		requestGiB = consts.MinimumDiskSizeGiB
-	}
-
-	maxVolSize := int(volumehelper.RoundUpGiB(req.GetCapacityRange().GetLimitBytes()))
-	if (maxVolSize > 0) && (maxVolSize < requestGiB) {
-		return nil, status.Error(codes.InvalidArgument, "After round-up, volume size exceeds the limit specified")
-	}
-
-	if azureutils.IsAzureStackCloud(d.cloud.Config.Cloud, d.cloud.Config.DisableAzureStackCloud) {
-		if diskParams.MaxShares > 1 {
-			return nil, status.Error(codes.InvalidArgument, fmt.Sprintf("Invalid maxShares value: %d as Azure Stack does not support shared disk.", diskParams.MaxShares))
-		}
-	}
-
-	if diskParams.DiskName == "" {
-		diskParams.DiskName = name
-=======
 	mc := metrics.NewMetricContext(d.cloudProvisioner.GetMetricPrefix(), "controller_create_volume", d.cloudProvisioner.GetCloud().ResourceGroup, d.cloudProvisioner.GetCloud().SubscriptionID, d.Name)
 	isOperationSucceeded := false
 	defer func() {
@@ -116,29 +68,8 @@
 	maxShares, err := azureutils.GetMaxShares(params)
 	if !azureutils.IsValidVolumeCapabilities(volumeCaps, maxShares) {
 		return nil, status.Error(codes.InvalidArgument, "Volume capability not supported")
->>>>>>> 9186f3f0
-	}
-	diskParams.DiskName = azureutils.CreateValidDiskName(diskParams.DiskName)
-
-<<<<<<< HEAD
-	if diskParams.ResourceGroup == "" {
-		diskParams.ResourceGroup = d.cloud.ResourceGroup
-	}
-
-	// normalize values
-	skuName, err := azureutils.NormalizeStorageAccountType(diskParams.AccountType, d.cloud.Config.Cloud, d.cloud.Config.DisableAzureStackCloud)
-	if err != nil {
-		return nil, err
-	}
-
-	if _, err = azureutils.NormalizeCachingMode(diskParams.CachingMode); err != nil {
-		return nil, err
-	}
-
-	networkAccessPolicy, err := azureutils.NormalizeNetworkAccessPolicy(diskParams.NetworkAccessPolicy)
-	if err != nil {
-		return nil, err
-=======
+	}
+
 	capRange := &diskv1alpha2.CapacityRange{
 		RequiredBytes: req.GetCapacityRange().GetRequiredBytes(),
 		LimitBytes:    req.GetCapacityRange().GetLimitBytes(),
@@ -172,7 +103,6 @@
 		}
 
 		requisiteTopology = append(requisiteTopology, reqTopology)
->>>>>>> 9186f3f0
 	}
 
 	for _, preferred := range accessibilityReqs.GetPreferred() {
@@ -180,12 +110,6 @@
 			Segments: preferred.GetSegments(),
 		}
 
-<<<<<<< HEAD
-	if d.enableDiskCapacityCheck {
-		if ok, err := d.checkDiskCapacity(ctx, diskParams.SubscriptionID, diskParams.ResourceGroup, diskParams.DiskName, requestGiB); !ok {
-			return nil, err
-		}
-=======
 		preferredTopology = append(preferredTopology, prefTopology)
 	}
 
@@ -198,35 +122,12 @@
 
 	if err != nil {
 		return nil, err
->>>>>>> 9186f3f0
 	}
 
 	if response == nil {
 		return nil, status.Error(codes.Unknown, "Error creating volume")
 	}
 
-<<<<<<< HEAD
-	klog.V(2).Infof("begin to create azure disk(%s) account type(%s) rg(%s) location(%s) size(%d) diskZone(%v) maxShares(%d)",
-		diskParams.DiskName, skuName, diskParams.ResourceGroup, diskParams.Location, requestGiB, selectedAvailabilityZone, diskParams.MaxShares)
-
-	contentSource := &csi.VolumeContentSource{}
-
-	if strings.EqualFold(diskParams.WriteAcceleratorEnabled, consts.TrueValue) {
-		diskParams.Tags[azure.WriteAcceleratorEnabled] = consts.TrueValue
-	}
-	sourceID := ""
-	sourceType := ""
-	content := req.GetVolumeContentSource()
-	if content != nil {
-		if content.GetSnapshot() != nil {
-			sourceID = content.GetSnapshot().GetSnapshotId()
-			sourceType = consts.SourceSnapshot
-			contentSource = &csi.VolumeContentSource{
-				Type: &csi.VolumeContentSource_Snapshot{
-					Snapshot: &csi.VolumeContentSource_SnapshotSource{
-						SnapshotId: sourceID,
-					},
-=======
 	isOperationSucceeded = true
 
 	responseVolumeContentSource := &csi.VolumeContentSource{}
@@ -236,7 +137,6 @@
 			responseVolumeContentSource.Type = &csi.VolumeContentSource_Snapshot{
 				Snapshot: &csi.VolumeContentSource_SnapshotSource{
 					SnapshotId: response.ContentSource.ContentSourceID,
->>>>>>> 9186f3f0
 				},
 			}
 		} else {
@@ -245,64 +145,6 @@
 					VolumeId: response.ContentSource.ContentSourceID,
 				},
 			}
-<<<<<<< HEAD
-
-			subsID := azureutils.GetSubscriptionIDFromURI(sourceID)
-			if sourceGiB, _ := d.GetSourceDiskSize(ctx, subsID, diskParams.ResourceGroup, path.Base(sourceID), 0, consts.SourceDiskSearchMaxDepth); sourceGiB != nil && *sourceGiB < int32(requestGiB) {
-				diskParams.VolumeContext[consts.ResizeRequired] = strconv.FormatBool(true)
-			}
-		}
-	}
-
-	diskParams.VolumeContext[consts.RequestedSizeGib] = strconv.Itoa(requestGiB)
-	volumeOptions := &azure.ManagedDiskOptions{
-		AvailabilityZone:    selectedAvailabilityZone,
-		BurstingEnabled:     diskParams.EnableBursting,
-		DiskEncryptionSetID: diskParams.DiskEncryptionSetID,
-		DiskIOPSReadWrite:   diskParams.DiskIOPSReadWrite,
-		DiskMBpsReadWrite:   diskParams.DiskMBPSReadWrite,
-		DiskName:            diskParams.DiskName,
-		LogicalSectorSize:   int32(diskParams.LogicalSectorSize),
-		MaxShares:           int32(diskParams.MaxShares),
-		PVCName:             "",
-		ResourceGroup:       diskParams.ResourceGroup,
-		SubscrtionID:        diskParams.SubscriptionID,
-		SizeGB:              requestGiB,
-		StorageAccountType:  skuName,
-		SourceResourceID:    sourceID,
-		SourceType:          sourceType,
-		Tags:                diskParams.Tags,
-	}
-	// Azure Stack Cloud does not support NetworkAccessPolicy
-	if !azureutils.IsAzureStackCloud(d.cloud.Config.Cloud, d.cloud.Config.DisableAzureStackCloud) {
-		volumeOptions.NetworkAccessPolicy = networkAccessPolicy
-		if diskParams.DiskAccessID != "" {
-			volumeOptions.DiskAccessID = &diskParams.DiskAccessID
-		}
-	}
-	diskURI, err := d.cloud.CreateManagedDisk(ctx, volumeOptions)
-	if err != nil {
-		if strings.Contains(err.Error(), consts.NotFound) {
-			return nil, status.Error(codes.NotFound, err.Error())
-		}
-		return nil, err
-	}
-
-	isOperationSucceeded = true
-	klog.V(2).Infof("create azure disk(%s) account type(%s) rg(%s) location(%s) size(%d) tags(%s) successfully", diskParams.DiskName, skuName, diskParams.ResourceGroup, diskParams.Location, requestGiB, diskParams.Tags)
-
-	return &csi.CreateVolumeResponse{
-		Volume: &csi.Volume{
-			VolumeId:      diskURI,
-			CapacityBytes: volumehelper.GiBToBytes(int64(requestGiB)),
-			VolumeContext: diskParams.VolumeContext,
-			ContentSource: contentSource,
-			AccessibleTopology: []*csi.Topology{
-				{
-					Segments: map[string]string{topologyKey: selectedAvailabilityZone},
-				},
-			},
-=======
 		}
 	}
 
@@ -322,7 +164,6 @@
 			VolumeContext:      response.VolumeContext,
 			ContentSource:      responseVolumeContentSource,
 			AccessibleTopology: responseAccessibleTopology,
->>>>>>> 9186f3f0
 		},
 	}, nil
 }
@@ -376,15 +217,7 @@
 	caps := []*csi.VolumeCapability{volCap}
 	maxShares, err := azureutils.GetMaxShares(req.GetVolumeContext())
 	if err != nil {
-<<<<<<< HEAD
-		return nil, status.Error(codes.InvalidArgument, "MaxShares value not supported")
-	}
-
-	if !azureutils.IsValidVolumeCapabilities(caps, maxShares) {
-		return nil, status.Error(codes.InvalidArgument, "Volume capability not supported")
-=======
 		return nil, status.Error(codes.InvalidArgument, fmt.Sprintf("invalid value specified by maxShares parameter: %s", err.Error()))
->>>>>>> 9186f3f0
 	}
 
 	if !azureutils.IsValidVolumeCapabilities(caps, maxShares) {
@@ -410,45 +243,8 @@
 		return nil, err
 	}
 
-<<<<<<< HEAD
-	if err == nil {
-		if vmState != nil && strings.ToLower(*vmState) == "failed" {
-			klog.Warningf("VM(%q) is in failed state, update VM first", nodeName)
-			if err := d.cloud.UpdateVM(ctx, nodeName); err != nil {
-				return nil, fmt.Errorf("update instance %q failed with %v", nodeName, err)
-			}
-		}
-		// Volume is already attached to node.
-		klog.V(2).Infof("Attach operation is successful. volume %q is already attached to node %q at lun %d.", diskURI, nodeName, lun)
-	} else {
-		var cachingMode compute.CachingTypes
-		if cachingMode, err = azureutils.GetCachingMode(volumeContext); err != nil {
-			return nil, err
-		}
-		klog.V(2).Infof("Trying to attach volume %q to node %q", diskURI, nodeName)
-
-		lun, err = d.cloud.AttachDisk(ctx, true, diskName, diskURI, nodeName, cachingMode, disk)
-		if err == nil {
-			klog.V(2).Infof("Attach operation successful: volume %q attached to node %q.", diskURI, nodeName)
-		} else {
-			if derr, ok := err.(*volerr.DanglingAttachError); ok {
-				klog.Warningf("volume %q is already attached to node %q, try detach first", diskURI, derr.CurrentNode)
-				if err = d.cloud.DetachDisk(ctx, diskName, diskURI, derr.CurrentNode); err != nil {
-					return nil, status.Errorf(codes.Internal, "Could not detach volume %q from node %q: %v", diskURI, derr.CurrentNode, err)
-				}
-				klog.V(2).Infof("Trying to attach volume %q to node %q again", diskURI, nodeName)
-				lun, err = d.cloud.AttachDisk(ctx, true, diskName, diskURI, nodeName, cachingMode, disk)
-			}
-			if err != nil {
-				klog.Errorf("Attach volume %q to instance %q failed with %v", diskURI, nodeName, err)
-				return nil, fmt.Errorf("Attach volume %q to instance %q failed with %v", diskURI, nodeName, err)
-			}
-		}
-		klog.V(2).Infof("attach volume %q to node %q successfully", diskURI, nodeName)
-=======
 	if response == nil {
 		return nil, status.Error(codes.Unknown, "Error publishing volume")
->>>>>>> 9186f3f0
 	}
 
 	isOperationSucceeded = true
@@ -495,38 +291,22 @@
 	volumeCapabilities := req.GetVolumeCapabilities()
 	if volumeCapabilities == nil {
 		return nil, status.Error(codes.InvalidArgument, "VolumeCapabilities missing in the request")
-<<<<<<< HEAD
 	}
 
 	params := req.GetParameters()
 	maxShares, err := azureutils.GetMaxShares(params)
 	if err != nil {
-		return nil, status.Error(codes.InvalidArgument, "MaxShares value not supported")
+		return nil, status.Error(codes.InvalidArgument, fmt.Sprintf("invalid value specified by maxShares parameter: %s", err.Error()))
 	}
 
 	if !azureutils.IsValidVolumeCapabilities(volumeCapabilities, maxShares) {
 		return &csi.ValidateVolumeCapabilitiesResponse{Message: "VolumeCapabilities are invalid"}, nil
-=======
->>>>>>> 9186f3f0
-	}
-
-	params := req.GetParameters()
-	maxShares, err := azureutils.GetMaxShares(params)
-	if err != nil {
-		return nil, status.Error(codes.InvalidArgument, fmt.Sprintf("invalid value specified by maxShares parameter: %s", err.Error()))
-	}
-
-<<<<<<< HEAD
-=======
-	if !azureutils.IsValidVolumeCapabilities(volumeCapabilities, maxShares) {
-		return &csi.ValidateVolumeCapabilitiesResponse{Message: "VolumeCapabilities are invalid"}, nil
 	}
 
 	if _, err := d.cloudProvisioner.CheckDiskExists(ctx, diskURI); err != nil {
 		return nil, status.Error(codes.NotFound, fmt.Sprintf("Volume not found, failed with error: %v", err))
 	}
 
->>>>>>> 9186f3f0
 	return &csi.ValidateVolumeCapabilitiesResponse{
 		Confirmed: &csi.ValidateVolumeCapabilitiesResponse_Confirmed{
 			VolumeCapabilities: volumeCapabilities,
@@ -569,40 +349,7 @@
 	result, err := d.cloudProvisioner.ListVolumes(ctx, req.GetMaxEntries(), startingToken)
 
 	if err != nil {
-<<<<<<< HEAD
-		return nil, status.Errorf(codes.Internal, "ListVolumes failed while fetching PersistentVolumes List with error: %v", err.Error())
-	}
-
-	// get all resource groups and put them into a sorted slice
-	rgMap := make(map[string]bool)
-	volSet := make(map[string]bool)
-	for _, pv := range pvList.Items {
-		if pv.Spec.CSI != nil && pv.Spec.CSI.Driver == d.Name {
-			diskURI := pv.Spec.CSI.VolumeHandle
-			if err := azureutils.IsValidDiskURI(diskURI); err != nil {
-				klog.Warningf("invalid disk uri (%s) with error(%v)", diskURI, err)
-				continue
-			}
-			rg, err := azureutils.GetResourceGroupFromURI(diskURI)
-			if err != nil {
-				klog.Warningf("failed to get resource group from disk uri (%s) with error(%v)", diskURI, err)
-				continue
-			}
-			subsID := azureutils.GetSubscriptionIDFromURI(diskURI)
-			if !strings.EqualFold(subsID, d.cloud.SubscriptionID) {
-				klog.V(6).Infof("disk(%s) not in current subscription(%s), skip", diskURI, d.cloud.SubscriptionID)
-				continue
-			}
-			rg, diskURI = strings.ToLower(rg), strings.ToLower(diskURI)
-			volSet[diskURI] = true
-			if _, visited := rgMap[rg]; visited {
-				continue
-			}
-			rgMap[rg] = true
-		}
-=======
-		return nil, err
->>>>>>> 9186f3f0
+		return nil, err
 	}
 
 	if result == nil {
@@ -668,25 +415,9 @@
 
 	isOperationSucceeded = true
 
-<<<<<<< HEAD
-// listVolumesByResourceGroup is a helper function that updates the ListVolumeResponse_Entry slice and returns number of total visited volumes, number of volumes that needs to be visited and an error if found
-func (d *DriverV2) listVolumesByResourceGroup(ctx context.Context, resourceGroup string, entries []*csi.ListVolumesResponse_Entry, start, maxEntries int, volSet map[string]bool) listVolumeStatus {
-	disks, derr := d.cloud.DisksClient.ListByResourceGroup(ctx, "", resourceGroup)
-	if derr != nil {
-		return listVolumeStatus{err: status.Errorf(codes.Internal, "ListVolumes on rg(%s) failed with error: %v", resourceGroup, derr.Error())}
-	}
-	// if volSet is initialized but is empty, return
-	if volSet != nil && len(volSet) == 0 {
-		return listVolumeStatus{
-			numVisited:    len(disks),
-			isCompleteRun: true,
-			entries:       entries,
-		}
-=======
 	response := &csi.ListVolumesResponse{
 		Entries:   responseEntries,
 		NextToken: result.NextToken,
->>>>>>> 9186f3f0
 	}
 
 	return response, nil
@@ -694,12 +425,8 @@
 
 // ControllerExpandVolume controller expand volume
 func (d *DriverV2) ControllerExpandVolume(ctx context.Context, req *csi.ControllerExpandVolumeRequest) (*csi.ControllerExpandVolumeResponse, error) {
-<<<<<<< HEAD
-	if len(req.GetVolumeId()) == 0 {
-=======
 	diskURI := req.GetVolumeId()
 	if len(diskURI) == 0 {
->>>>>>> 9186f3f0
 		return nil, status.Error(codes.InvalidArgument, "Volume ID missing in the request")
 	}
 	if err := d.ValidateControllerServiceRequest(csi.ControllerServiceCapability_RPC_EXPAND_VOLUME); err != nil {
@@ -717,25 +444,13 @@
 		mc.ObserveOperationWithResult(isOperationSucceeded)
 	}()
 
-<<<<<<< HEAD
-	subsID := azureutils.GetSubscriptionIDFromURI(diskURI)
-	result, rerr := d.cloud.DisksClient.Get(ctx, subsID, resourceGroup, diskName)
-	if rerr != nil {
-		return nil, status.Errorf(codes.Internal, "could not get the disk(%s) under rg(%s) with error(%v)", diskName, resourceGroup, rerr.Error())
-=======
 	capacityRange := &diskv1alpha2.CapacityRange{
 		RequiredBytes: req.GetCapacityRange().GetRequiredBytes(),
 		LimitBytes:    req.GetCapacityRange().GetLimitBytes(),
->>>>>>> 9186f3f0
-	}
-
-<<<<<<< HEAD
-	klog.V(2).Infof("begin to expand azure disk(%s) with new size(%d)", diskURI, requestSize.Value())
-	newSize, err := d.cloud.ResizeDisk(ctx, diskURI, oldSize, requestSize, d.enableDiskOnlineResize)
-=======
+	}
+
 	response, err := d.crdProvisioner.ExpandVolume(ctx, diskURI, capacityRange, req.GetSecrets())
 
->>>>>>> 9186f3f0
 	if err != nil {
 		return nil, err
 	}
@@ -762,92 +477,14 @@
 		return nil, status.Error(codes.InvalidArgument, "snapshot name must be provided")
 	}
 
-<<<<<<< HEAD
-	snapshotName = azureutils.CreateValidDiskName(snapshotName)
-
-	var customTags string
-	// set incremental snapshot as true by default
-	incremental := true
-	var resourceGroup, subsID string
-	var err error
-
-	parameters := req.GetParameters()
-	for k, v := range parameters {
-		switch strings.ToLower(k) {
-		case consts.TagsField:
-			customTags = v
-		case consts.IncrementalField:
-			if v == "false" {
-				incremental = false
-			}
-		case consts.ResourceGroupField:
-			resourceGroup = v
-		case consts.SubscriptionIDField:
-			subsID = v
-		default:
-			return nil, fmt.Errorf("AzureDisk - invalid option %s in VolumeSnapshotClass", k)
-		}
-	}
-
-	if azureutils.IsAzureStackCloud(d.cloud.Config.Cloud, d.cloud.Config.DisableAzureStackCloud) {
-		klog.V(2).Info("Use full snapshot instead as Azure Stack does not support incremental snapshot.")
-		incremental = false
-	}
-
-	if resourceGroup == "" {
-		resourceGroup, err = azureutils.GetResourceGroupFromURI(sourceVolumeID)
-		if err != nil {
-			return nil, status.Errorf(codes.InvalidArgument, "could not get resource group from diskURI(%s) with error(%v)", sourceVolumeID, err)
-		}
-	}
-
-	customTagsMap, err := volumehelper.ConvertTagsToMap(customTags)
-	if err != nil {
-		return nil, err
-	}
-	tags := make(map[string]*string)
-	for k, v := range customTagsMap {
-		value := v
-		tags[k] = &value
-	}
-
-	snapshot := compute.Snapshot{
-		SnapshotProperties: &compute.SnapshotProperties{
-			CreationData: &compute.CreationData{
-				CreateOption:     compute.DiskCreateOptionCopy,
-				SourceResourceID: &sourceVolumeID,
-			},
-			Incremental: &incremental,
-		},
-		Location: &d.cloud.Location,
-		Tags:     tags,
-	}
-	mc := metrics.NewMetricContext(consts.AzureDiskCSIDriverName, "controller_create_snapshot", d.cloud.ResourceGroup, d.cloud.SubscriptionID, d.Name)
-=======
 	mc := metrics.NewMetricContext(d.cloudProvisioner.GetMetricPrefix(), "controller_create_snapshot", d.cloudProvisioner.GetCloud().ResourceGroup, d.cloudProvisioner.GetCloud().SubscriptionID, d.Name)
->>>>>>> 9186f3f0
-	isOperationSucceeded := false
-	defer func() {
-		mc.ObserveOperationWithResult(isOperationSucceeded)
-	}()
-
-<<<<<<< HEAD
-	klog.V(2).Infof("begin to create snapshot(%s, incremental: %v) under rg(%s)", snapshotName, incremental, resourceGroup)
-	if rerr := d.cloud.SnapshotsClient.CreateOrUpdate(ctx, subsID, resourceGroup, snapshotName, snapshot); rerr != nil {
-		if strings.Contains(rerr.Error().Error(), "existing disk") {
-			return nil, status.Error(codes.AlreadyExists, fmt.Sprintf("request snapshot(%s) under rg(%s) already exists, but the SourceVolumeId is different, error details: %v", snapshotName, resourceGroup, rerr.Error()))
-		}
-
-		azureutils.SleepIfThrottled(rerr.Error(), azureconstants.SnapshotOpThrottlingSleepSec)
-		return nil, status.Error(codes.Internal, fmt.Sprintf("create snapshot error: %v", rerr.Error()))
-	}
-	klog.V(2).Infof("create snapshot(%s) under rg(%s) successfully", snapshotName, resourceGroup)
-
-	csiSnapshot, err := d.getSnapshotByID(ctx, subsID, resourceGroup, snapshotName, sourceVolumeID)
-=======
+	isOperationSucceeded := false
+	defer func() {
+		mc.ObserveOperationWithResult(isOperationSucceeded)
+	}()
+
 	snapshot, err := d.cloudProvisioner.CreateSnapshot(ctx, sourceVolumeID, snapshotName, req.GetSecrets(), req.GetParameters())
 
->>>>>>> 9186f3f0
 	if err != nil {
 		return nil, err
 	}
@@ -880,40 +517,16 @@
 		return nil, status.Error(codes.InvalidArgument, "Snapshot ID must be provided")
 	}
 
-<<<<<<< HEAD
-	var err error
-	var subsID string
-	snapshotName := snapshotID
-	resourceGroup := d.cloud.ResourceGroup
-
-	if azureutils.IsARMResourceID(snapshotID) {
-		snapshotName, resourceGroup, subsID, err = d.getSnapshotInfo(snapshotID)
-		if err != nil {
-			return nil, err
-		}
-	}
-
-	mc := metrics.NewMetricContext(consts.AzureDiskCSIDriverName, "controller_delete_snapshot", d.cloud.ResourceGroup, d.cloud.SubscriptionID, d.Name)
-=======
 	mc := metrics.NewMetricContext(d.cloudProvisioner.GetMetricPrefix(), "controller_delete_snapshot", d.cloudProvisioner.GetCloud().ResourceGroup, d.cloudProvisioner.GetCloud().SubscriptionID, d.Name)
->>>>>>> 9186f3f0
-	isOperationSucceeded := false
-	defer func() {
-		mc.ObserveOperationWithResult(isOperationSucceeded)
-	}()
-
-<<<<<<< HEAD
-	klog.V(2).Infof("begin to delete snapshot(%s) under rg(%s)", snapshotName, resourceGroup)
-	rerr := d.cloud.SnapshotsClient.Delete(ctx, subsID, resourceGroup, snapshotName)
-	if rerr != nil {
-		azureutils.SleepIfThrottled(rerr.Error(), azureconstants.SnapshotOpThrottlingSleepSec)
-		return nil, status.Error(codes.Internal, fmt.Sprintf("delete snapshot error: %v", rerr.Error()))
-=======
+	isOperationSucceeded := false
+	defer func() {
+		mc.ObserveOperationWithResult(isOperationSucceeded)
+	}()
+
 	err := d.cloudProvisioner.DeleteSnapshot(ctx, snapshotID, req.GetSecrets())
 
 	if err != nil {
 		return nil, err
->>>>>>> 9186f3f0
 	}
 
 	isOperationSucceeded = true
@@ -922,30 +535,6 @@
 
 // ListSnapshots list all snapshots
 func (d *DriverV2) ListSnapshots(ctx context.Context, req *csi.ListSnapshotsRequest) (*csi.ListSnapshotsResponse, error) {
-<<<<<<< HEAD
-	// SnapshotId is not empty, return snapshot that match the snapshot id.
-	if len(req.GetSnapshotId()) != 0 {
-		snapshot, err := d.getSnapshotByID(ctx, "", d.cloud.ResourceGroup, req.GetSnapshotId(), req.SourceVolumeId)
-		if err != nil {
-			if strings.Contains(err.Error(), consts.ResourceNotFound) {
-				return &csi.ListSnapshotsResponse{}, nil
-			}
-			return nil, err
-		}
-		entries := []*csi.ListSnapshotsResponse_Entry{
-			{
-				Snapshot: snapshot,
-			},
-		}
-		listSnapshotResp := &csi.ListSnapshotsResponse{
-			Entries: entries,
-		}
-		return listSnapshotResp, nil
-	}
-
-	// no SnapshotId is set, return all snapshots that satisfy the request.
-	snapshots, err := d.cloud.SnapshotsClient.ListByResourceGroup(ctx, "", d.cloud.ResourceGroup)
-=======
 	mc := metrics.NewMetricContext(d.cloudProvisioner.GetMetricPrefix(), "controller_list_snapshots", d.cloudProvisioner.GetCloud().ResourceGroup, d.cloudProvisioner.GetCloud().SubscriptionID, d.Name)
 	isOperationSucceeded := false
 	defer func() {
@@ -953,7 +542,6 @@
 	}()
 
 	result, err := d.cloudProvisioner.ListSnapshots(ctx, req.GetMaxEntries(), req.GetStartingToken(), req.GetSourceVolumeId(), req.GetSnapshotId(), req.GetSecrets())
->>>>>>> 9186f3f0
 	if err != nil {
 		return nil, err
 	}
@@ -962,18 +550,10 @@
 		return nil, status.Error(codes.Unknown, "Error listing volumes")
 	}
 
-<<<<<<< HEAD
-func (d *DriverV2) getSnapshotByID(ctx context.Context, subsID, resourceGroup, snapshotID, sourceVolumeID string) (*csi.Snapshot, error) {
-	var err error
-	snapshotName := snapshotID
-	if azureutils.IsARMResourceID(snapshotID) {
-		snapshotName, resourceGroup, subsID, err = d.getSnapshotInfo(snapshotID)
-=======
 	responseEntries := []*csi.ListSnapshotsResponse_Entry{}
 
 	for _, resultEntry := range result.Entries {
 		tp, err := ptypes.TimestampProto(resultEntry.CreationTime.Time)
->>>>>>> 9186f3f0
 		if err != nil {
 			return nil, fmt.Errorf("Failed to convert creation timestamp: %v", err)
 		}
@@ -988,14 +568,7 @@
 		})
 	}
 
-<<<<<<< HEAD
-	snapshot, rerr := d.cloud.SnapshotsClient.Get(ctx, subsID, resourceGroup, snapshotName)
-	if rerr != nil {
-		return nil, status.Error(codes.Internal, fmt.Sprintf("get snapshot %s from rg(%s) error: %v", snapshotName, resourceGroup, rerr.Error()))
-	}
-=======
-	isOperationSucceeded = true
->>>>>>> 9186f3f0
+	isOperationSucceeded = true
 
 	return &csi.ListSnapshotsResponse{
 		Entries:   responseEntries,
@@ -1003,47 +576,6 @@
 	}, nil
 }
 
-<<<<<<< HEAD
-// GetSourceDiskSize recursively searches for the sourceDisk and returns: sourceDisk disk size, error
-func (d *DriverV2) GetSourceDiskSize(ctx context.Context, subsID, resourceGroup, diskName string, curDepth, maxDepth int) (*int32, error) {
-	if curDepth > maxDepth {
-		return nil, status.Error(codes.Internal, fmt.Sprintf("current depth (%d) surpassed the max depth (%d) while searching for the source disk size", curDepth, maxDepth))
-	}
-	result, rerr := d.cloud.DisksClient.Get(ctx, subsID, resourceGroup, diskName)
-	if rerr != nil {
-		return nil, rerr.Error()
-	}
-	if result.DiskProperties == nil {
-		return nil, status.Error(codes.Internal, fmt.Sprintf("DiskProperty not found for disk (%s) in resource group (%s)", diskName, resourceGroup))
-	}
-
-	if result.DiskProperties.CreationData != nil && (*result.DiskProperties.CreationData).CreateOption == "Copy" {
-		klog.V(2).Infof("Clone source disk has a parent source")
-		sourceResourceID := *result.DiskProperties.CreationData.SourceResourceID
-		parentResourceGroup, _ := azureutils.GetResourceGroupFromURI(sourceResourceID)
-		parentDiskName := path.Base(sourceResourceID)
-		return d.GetSourceDiskSize(ctx, subsID, parentResourceGroup, parentDiskName, curDepth+1, maxDepth)
-	}
-
-	if (*result.DiskProperties).DiskSizeGB == nil {
-		return nil, status.Error(codes.Internal, fmt.Sprintf("DiskSizeGB for disk (%s) in resourcegroup (%s) is nil", diskName, resourceGroup))
-	}
-	return (*result.DiskProperties).DiskSizeGB, nil
-}
-
-// The format of snapshot id is /subscriptions/xxx/resourceGroups/xxx/providers/Microsoft.Compute/snapshots/snapshot-xxx-xxx.
-func (d *DriverV2) getSnapshotInfo(snapshotID string) (snapshotName, resourceGroup, subsID string, err error) {
-	if snapshotName, err = azureutils.GetSnapshotNameFromURI(snapshotID); err != nil {
-		return "", "", "", err
-	}
-	if resourceGroup, err = azureutils.GetResourceGroupFromURI(snapshotID); err != nil {
-		return "", "", "", err
-	}
-	if subsID = azureutils.GetSubscriptionIDFromURI(snapshotID); subsID == "" {
-		return "", "", "", fmt.Errorf("cannot get SubscriptionID from %s", snapshotID)
-	}
-	return snapshotName, resourceGroup, subsID, err
-=======
 func generateAzVolumeCapability(volumeCapability *csi.VolumeCapability) diskv1alpha2.VolumeCapability {
 	volCap := diskv1alpha2.VolumeCapability{
 		AccessMode: diskv1alpha2.VolumeCapabilityAccessMode(volumeCapability.GetAccessMode().GetMode()),
@@ -1058,5 +590,4 @@
 	}
 
 	return volCap
->>>>>>> 9186f3f0
 }