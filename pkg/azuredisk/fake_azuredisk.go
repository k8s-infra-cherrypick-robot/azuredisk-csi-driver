/*
Copyright 2020 The Kubernetes Authors.

Licensed under the Apache License, Version 2.0 (the "License");
you may not use this file except in compliance with the License.
You may obtain a copy of the License at

    http://www.apache.org/licenses/LICENSE-2.0

Unless required by applicable law or agreed to in writing, software
distributed under the License is distributed on an "AS IS" BASIS,
WITHOUT WARRANTIES OR CONDITIONS OF ANY KIND, either express or implied.
See the License for the specific language governing permissions and
limitations under the License.
*/

package azuredisk

import (
	"context"
	"testing"
	"time"

	"github.com/Azure/azure-sdk-for-go/services/compute/mgmt/2021-07-01/compute"
	"github.com/container-storage-interface/spec/lib/go/csi"
	"github.com/golang/mock/gomock"
	"github.com/stretchr/testify/assert"
	"k8s.io/klog/v2"
	"k8s.io/mount-utils"
	testingexec "k8s.io/utils/exec/testing"

	"sigs.k8s.io/azuredisk-csi-driver/pkg/azureutils"
	csicommon "sigs.k8s.io/azuredisk-csi-driver/pkg/csi-common"
	"sigs.k8s.io/azuredisk-csi-driver/pkg/mounter"
	"sigs.k8s.io/azuredisk-csi-driver/pkg/optimization"
	"sigs.k8s.io/azuredisk-csi-driver/pkg/optimization/mockoptimization"
	volumehelper "sigs.k8s.io/azuredisk-csi-driver/pkg/util"
	azcache "sigs.k8s.io/cloud-provider-azure/pkg/cache"
	"sigs.k8s.io/cloud-provider-azure/pkg/provider"
)

const (
	fakeDriverName    = "disk.csi.azure.com"
	fakeNodeID        = "fakeNodeID"
	fakeDriverVersion = "fakeDriverVersion"
)

var (
	stdVolumeCapability = &csi.VolumeCapability{
		AccessType: &csi.VolumeCapability_Mount{
			Mount: &csi.VolumeCapability_MountVolume{},
		},
		AccessMode: &csi.VolumeCapability_AccessMode{
			Mode: csi.VolumeCapability_AccessMode_SINGLE_NODE_WRITER,
		},
	}
	stdVolumeCapabilities = []*csi.VolumeCapability{
		stdVolumeCapability,
	}
	stdCapacityRange = &csi.CapacityRange{
		RequiredBytes: volumehelper.GiBToBytes(10),
		LimitBytes:    volumehelper.GiBToBytes(15),
	}
)

// FakeDriver defines an interface unit tests use to test either the v1 or v2 implementation of the Azure Disk CSI Driver.
type FakeDriver interface {
	CSIDriver

<<<<<<< HEAD
	GetSourceDiskSize(ctx context.Context, subsID, resourceGroup, diskName string, curDepth, maxDepth int) (*int32, error)

=======
>>>>>>> 9186f3f0
	setNextCommandOutputScripts(scripts ...testingexec.FakeAction)
	setIsBlockDevicePathError(string, bool, error)

	getVolumeLocks() *volumehelper.VolumeLocks
	setControllerCapabilities([]*csi.ControllerServiceCapability)
	setNodeCapabilities([]*csi.NodeServiceCapability)
	setName(string)
	setNodeID(string)
	setVersion(version string)
	getCloud() *provider.Cloud
	setCloud(*provider.Cloud)
	getCrdProvisioner() CrdProvisioner
	setCrdProvisioner(crdProvisioner CrdProvisioner)

	getDeviceHelper() optimization.Interface
	getHostUtil() hostUtil
	setPerfOptimizationEnabled(bool)
	getPerfOptimizationEnabled() bool
	setMounter(*mount.SafeFormatAndMount)
	setPathIsDeviceResult(path string, isDevice bool, err error)

	checkDiskCapacity(context.Context, string, string, string, int) (bool, error)
	checkDiskExists(ctx context.Context, diskURI string) (*compute.Disk, error)
	getSnapshotInfo(string) (string, string, string, error)
<<<<<<< HEAD
	getSnapshotByID(context.Context, string, string, string, string) (*csi.Snapshot, error)
=======

>>>>>>> 9186f3f0
	ensureMountPoint(string) (bool, error)

	setDiskThrottlingCache(key string, value string)
}

type fakeDriverV1 struct {
	Driver
}

func newFakeDriverV1(t *testing.T) (*fakeDriverV1, error) {
	driver := fakeDriverV1{}
	driver.Name = fakeDriverName
	driver.Version = fakeDriverVersion
	driver.NodeID = fakeNodeID
	driver.CSIDriver = *csicommon.NewFakeCSIDriver()
	driver.ready = make(chan struct{})
	driver.volumeLocks = volumehelper.NewVolumeLocks()
	driver.VolumeAttachLimit = -1
	driver.supportZone = true
	driver.ioHandler = azureutils.NewFakeIOHandler()
	driver.hostUtil = azureutils.NewFakeHostUtil()
	driver.useCSIProxyGAInterface = true

	driver.VolumeAttachLimit = -1
	driver.ioHandler = azureutils.NewFakeIOHandler()
	driver.hostUtil = azureutils.NewFakeHostUtil()

	ctrl := gomock.NewController(t)
	defer ctrl.Finish()

	driver.cloud = provider.GetTestCloud(ctrl)
	mounter, err := mounter.NewSafeMounter(driver.useCSIProxyGAInterface)
	if err != nil {
		return nil, err
	}

	driver.mounter = mounter

	cache, err := azcache.NewTimedcache(time.Minute, func(key string) (interface{}, error) {
		return nil, nil
	})
	if err != nil {
		return nil, err
	}
	driver.getDiskThrottlingCache = cache

	mockDeviceHelper := mockoptimization.NewMockInterface(ctrl)
	driver.deviceHelper = mockDeviceHelper

	driver.AddControllerServiceCapabilities(
		[]csi.ControllerServiceCapability_RPC_Type{
			csi.ControllerServiceCapability_RPC_CREATE_DELETE_VOLUME,
			csi.ControllerServiceCapability_RPC_PUBLISH_UNPUBLISH_VOLUME,
			csi.ControllerServiceCapability_RPC_CREATE_DELETE_SNAPSHOT,
			csi.ControllerServiceCapability_RPC_LIST_SNAPSHOTS,
			csi.ControllerServiceCapability_RPC_CLONE_VOLUME,
			csi.ControllerServiceCapability_RPC_EXPAND_VOLUME,
			csi.ControllerServiceCapability_RPC_LIST_VOLUMES,
			csi.ControllerServiceCapability_RPC_LIST_VOLUMES_PUBLISHED_NODES,
		})
	driver.AddVolumeCapabilityAccessModes([]csi.VolumeCapability_AccessMode_Mode{csi.VolumeCapability_AccessMode_SINGLE_NODE_WRITER})
	driver.AddNodeServiceCapabilities([]csi.NodeServiceCapability_RPC_Type{
		csi.NodeServiceCapability_RPC_STAGE_UNSTAGE_VOLUME,
		csi.NodeServiceCapability_RPC_EXPAND_VOLUME,
	})

	nodeInfo := driver.getNodeInfo()
	assert.NotEqual(t, nil, nodeInfo)
	dh := driver.getDeviceHelper()
	assert.NotEqual(t, nil, dh)

	return &driver, nil
}

func (d *fakeDriverV1) setNextCommandOutputScripts(scripts ...testingexec.FakeAction) {
	d.mounter.Exec.(*mounter.FakeSafeMounter).SetNextCommandOutputScripts(scripts...)
}

func (d *fakeDriverV1) setIsBlockDevicePathError(path string, isDevice bool, result error) {
	klog.Warning("setIsBlockDevicePathError ignored for driver v1")
}

func (d *fakeDriverV1) getCloud() *provider.Cloud {
	return d.cloud
}

func (d *fakeDriverV1) setCloud(cloud *provider.Cloud) {
	d.cloud = cloud
}

func (d *Driver) setPathIsDeviceResult(path string, isDevice bool, err error) {
	d.getHostUtil().(*azureutils.FakeHostUtil).SetPathIsDeviceResult(path, isDevice, err)
}

func (d *fakeDriverV1) setDiskThrottlingCache(key string, value string) {
	d.getDiskThrottlingCache.Set(key, value)
}

func (d *fakeDriverV1) getCrdProvisioner() CrdProvisioner { return nil }

func (d *fakeDriverV1) setCrdProvisioner(crdProvisioner CrdProvisioner) {}

func createVolumeCapabilities(accessMode csi.VolumeCapability_AccessMode_Mode) []*csi.VolumeCapability {
	return []*csi.VolumeCapability{
		createVolumeCapability(accessMode),
	}
}

func createVolumeCapability(accessMode csi.VolumeCapability_AccessMode_Mode) *csi.VolumeCapability {
	return &csi.VolumeCapability{
		AccessType: &csi.VolumeCapability_Mount{
			Mount: &csi.VolumeCapability_MountVolume{},
		},
		AccessMode: &csi.VolumeCapability_AccessMode{
			Mode: accessMode,
		},
	}
}

func (d *Driver) setMounter(mounter *mount.SafeFormatAndMount) {
	d.mounter = mounter
}<|MERGE_RESOLUTION|>--- conflicted
+++ resolved
@@ -67,11 +67,8 @@
 type FakeDriver interface {
 	CSIDriver
 
-<<<<<<< HEAD
 	GetSourceDiskSize(ctx context.Context, subsID, resourceGroup, diskName string, curDepth, maxDepth int) (*int32, error)
 
-=======
->>>>>>> 9186f3f0
 	setNextCommandOutputScripts(scripts ...testingexec.FakeAction)
 	setIsBlockDevicePathError(string, bool, error)
 
@@ -96,11 +93,8 @@
 	checkDiskCapacity(context.Context, string, string, string, int) (bool, error)
 	checkDiskExists(ctx context.Context, diskURI string) (*compute.Disk, error)
 	getSnapshotInfo(string) (string, string, string, error)
-<<<<<<< HEAD
+
 	getSnapshotByID(context.Context, string, string, string, string) (*csi.Snapshot, error)
-=======
-
->>>>>>> 9186f3f0
 	ensureMountPoint(string) (bool, error)
 
 	setDiskThrottlingCache(key string, value string)
